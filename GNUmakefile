--- conflicted
+++ resolved
@@ -128,14 +128,9 @@
 clean: clean-mir clean-c2m clean-utils clean-adt-tests clean-mir-tests clean-mir2c-test clean-bench
 	$(RM) $(EXECUTABLES) $(BUILD_DIR)/libmir.$(LIBSUFF)
 
-<<<<<<< HEAD
-test: adt-test simplify-test io-test scan-test interp-test gen-test readme-example-test\
-      mir2c-test c2mir-test
-=======
 test: readme-example-test c2mir-test
 
-test-all: adt-test simplify-test io-test scan-test mir2c-test $(L2M-TEST) test
->>>>>>> f3022926
+test-all: adt-test simplify-test io-test scan-test mir2c-test test
 
 bench: interp-bench gen-bench gen-bench2 io-bench mir2c-bench c2mir-sieve-bench gen-speed c2mir-bench
 	@echo ==============================Bench is done
