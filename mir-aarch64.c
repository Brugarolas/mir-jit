/* This file is a part of MIR project.
   Copyright (C) 2018-2020 Vladimir Makarov <vmakarov.gcc@gmail.com>.
*/

#define VA_LIST_IS_ARRAY_P 0

/* Small BLK (less or equal to two quadwords) args are passed in
   *fully* regs or on stack (w/o address), otherwise it is put
   somehwere on stack and its address passed instead. First RBLK arg
   is passed in r8. Other RBLK independently of size is always passed
   by address as an usual argument.  */

void *_MIR_get_bstart_builtin (MIR_context_t ctx) {
  static const uint32_t bstart_code[] = {
    0x910003e0, /* r0 = rsp */
    0xd65f03c0, /* ret r30 */
  };
  return _MIR_publish_code (ctx, (uint8_t *) bstart_code, sizeof (bstart_code));
}

void *_MIR_get_bend_builtin (MIR_context_t ctx) {
  static const uint32_t bend_code[] = {
    0x9100001f, /* rsp = r0 */
    0xd65f03c0, /* ret r30 */
  };
  return _MIR_publish_code (ctx, (uint8_t *) bend_code, sizeof (bend_code));
}

struct aarch64_va_list {
  /* address following the last (highest addressed) named incoming
     argument on the stack, rounded upwards to a multiple of 8 bytes,
     or if there are no named arguments on the stack, then the value
     of the stack pointer when the function was entered. */
  void *__stack;
  /* the address of the byte immediately following the general
     register argument save area, the end of the save area being
     aligned to a 16 byte boundary. */
  void *__gr_top;
  /* the address of the byte immediately following the FP/SIMD
     register argument save area, the end of the save area being
     aligned to a 16 byte boundary. */
  void *__vr_top;
  int __gr_offs; /* set to 0 – ((8 – named_gr) * 8) */
  int __vr_offs; /* set to 0 – ((8 – named_vr) * 16) */
};

void *va_arg_builtin (void *p, uint64_t t) {
  struct aarch64_va_list *va = p;
  MIR_type_t type = t;
  int fp_p = type == MIR_T_F || type == MIR_T_D || type == MIR_T_LD;
  void *a;

  if (fp_p && va->__vr_offs < 0) {
    a = (char *) va->__vr_top + va->__vr_offs;
    va->__vr_offs += 16;
  } else if (!fp_p && va->__gr_offs < 0) {
    a = (char *) va->__gr_top + va->__gr_offs;
    va->__gr_offs += 8;
  } else {
    if (type == MIR_T_LD) va->__stack = (void *) (((uint64_t) va->__stack + 15) % 16);
    a = va->__stack;
    va->__stack = (char *) va->__stack + (type == MIR_T_LD ? 16 : 8);
  }
  return a;
}

void *va_stack_arg_builtin (void *p, size_t s) {
  struct aarch64_va_list *va = p;
  void *a;
  long size = (s + 7) / 8 * 8;

  if (size <= 2 * 8 && va->__gr_offs + size > 0) { /* not enough regs to pass: */
    a = va->__stack;
    va->__stack = (char *) va->__stack + size;
    va->__gr_offs += size;
    return a;
  }
  if (size > 2 * 8) size = 8;
  if (va->__gr_offs < 0) {
    a = (char *) va->__gr_top + va->__gr_offs;
    va->__gr_offs += size;
  } else {
    a = va->__stack;
    va->__stack = (char *) va->__stack + size;
  }
  if (s > 2 * 8) return *(void **) a; /* address */
  return a;
}

void va_start_interp_builtin (MIR_context_t ctx, void *p, void *a) {
  struct aarch64_va_list *va = p;
  va_list *vap = a;

  assert (sizeof (struct aarch64_va_list) == sizeof (va_list));
  *va = *(struct aarch64_va_list *) vap;
}

void va_end_interp_builtin (MIR_context_t ctx, void *p) {}

static int setup_imm64_insns (uint32_t *to, int reg, uint64_t imm64) {
  /* xd=imm64 */
  static const uint32_t imm64_pat[] = {
    0xd2800000, /*  0: mov xd, xxxx(0-15) */
    0xf2a00000, /*  4: movk xd, xxxx(16-31) */
    0xf2c00000, /*  8: movk xd, xxxx(32-47) */
    0xf2e00000, /* 12: movk xd, xxxx(48-63) */
  };
  uint32_t mask = ~(0xffff << 5);

  mir_assert (0 <= reg && reg <= 31);
  to[0] = (imm64_pat[0] & mask) | ((uint32_t) (imm64 & 0xffff) << 5) | reg;
  to[1] = (imm64_pat[1] & mask) | (((uint32_t) (imm64 >> 16) & 0xffff) << 5) | reg;
  to[2] = (imm64_pat[2] & mask) | (((uint32_t) (imm64 >> 32) & 0xffff) << 5) | reg;
  to[3] = (imm64_pat[3] & mask) | (((uint32_t) (imm64 >> 48) & 0xffff) << 5) | reg;
  return sizeof (imm64_pat) / sizeof (uint32_t);
}

<<<<<<< HEAD
static void push_insns (VARR (uint8_t) * insn_varr, const uint32_t *pat, size_t pat_len) {
  uint8_t *p = (uint8_t *) pat;

  for (size_t i = 0; i < pat_len; i++) VARR_PUSH (uint8_t, insn_varr, p[i]);
=======
static uint8_t *push_insns (MIR_context_t ctx, const uint32_t *pat, size_t pat_len) {
  uint8_t *p = (uint8_t *) pat;

  for (size_t i = 0; i < pat_len; i++) VARR_PUSH (uint8_t, machine_insns, p[i]);
  return VARR_ADDR (uint8_t, machine_insns) + VARR_LENGTH (uint8_t, machine_insns) - pat_len;
>>>>>>> 6e627b4d
}

static size_t gen_mov_addr (VARR (uint8_t) * insn_varr, int reg, void *addr) {
  uint32_t insns[4];
  int insns_num = setup_imm64_insns (insns, reg, (uint64_t) addr);

  mir_assert (insns_num == 4 && sizeof (insns) == insns_num * sizeof (uint32_t));
  push_insns (insn_varr, insns, insns_num * sizeof (uint32_t));
  return insns_num * sizeof (uint32_t);
}

#define BR_OFFSET_BITS 26
#define MAX_BR_OFFSET (1 << (BR_OFFSET_BITS - 1)) /* 1 for sign */
#define BR_OFFSET_MASK (~(-1 << BR_OFFSET_BITS))

static void gen_call_addr (VARR (uint8_t) * insn_varr, void *base_addr, int temp_reg,
                           void *call_addr) {
  static const uint32_t call_pat1 = 0x94000000; /* bl x */
  static const uint32_t call_pat2 = 0xd63f0000; /* blr x */
  uint32_t insn;
  int64_t offset = (uint32_t *) call_addr - (uint32_t *) base_addr;

  mir_assert (0 <= temp_reg && temp_reg <= 31);
  if (base_addr != NULL && -(int64_t) MAX_BR_OFFSET <= offset && offset < (int64_t) MAX_BR_OFFSET) {
    insn = call_pat1 | ((uint32_t) offset & BR_OFFSET_MASK);
  } else {
    gen_mov_addr (insn_varr, temp_reg, call_addr);
    insn = call_pat2 | (temp_reg << 5);
  }
  push_insns (insn_varr, &insn, sizeof (insn));
}

#define NOP 0xd503201f

void *_MIR_get_thunk (MIR_context_t ctx) {
  int pat[5] = {NOP, NOP, NOP, NOP, NOP}; /* maximal size thunk -- see _MIR_redirect_thunk */

  return _MIR_publish_code (ctx, (uint8_t *) pat, sizeof (pat));
}

void _MIR_redirect_thunk (MIR_context_t ctx, void *thunk, void *to) {
  static const uint32_t branch_pat1 = 0xd61f0120; /* br x9 */
  static const uint32_t branch_pat2 = 0x14000000; /* b x */
  int64_t offset = (uint32_t *) to - (uint32_t *) thunk;
  uint32_t code[5];

  mir_assert (((uint64_t) thunk & 0x3) == 0 && ((uint64_t) to & 0x3) == 0); /* alignment */
  if (-(int64_t) MAX_BR_OFFSET <= offset && offset < (int64_t) MAX_BR_OFFSET) {
    code[0] = branch_pat2 | ((uint32_t) offset & BR_OFFSET_MASK);
    _MIR_change_code (ctx, thunk, (uint8_t *) &code[0], sizeof (code[0]));
  } else {
    int n = setup_imm64_insns (code, 9, (uint64_t) to);

    mir_assert (n == 4);
    code[4] = branch_pat1;
    _MIR_change_code (ctx, thunk, (uint8_t *) code, sizeof (code));
  }
}

static void gen_blk_mov (MIR_context_t ctx, uint32_t offset, uint32_t addr_offset, uint32_t qwords,
                         uint32_t addr_reg) {
  static const uint32_t blk_mov_pat[] = {
    /* 0:*/ 0xf940026c,  /* ldr x12, [x19,<addr_offset>]*/
    /* 4:*/ 0x910003e0,  /* add <addr_reg>, sp, <offset>*/
    /* 8:*/ 0xd280000b,  /* mov x11, 0*/
    /* c:*/ 0xd280000e,  /* mov x14, <qwords>*/
    /* 10:*/ 0xf86c696a, /* ldr x10, [x11,x12]*/
    /* 14:*/ 0xd10005ce, /* sub x14, x14, #0x1*/
    /* 18:*/ 0xf820696a, /* str x10, [x11,<addr_reg>x13]*/
    /* 1c:*/ 0xf10001df, /* cmp x14, 0*/
    /* 20:*/ 0x9100216b, /* add x11, x11, 8*/
    /* 24:*/ 0x54ffff61, /* b.ne 10 */
  };
  if (qwords == 0) {
    uint32_t pat = 0x910003e0 | addr_reg | (offset << 10); /* add <add_reg>, sp, <offset>*/
    push_insns (ctx, &pat, sizeof (pat));
  } else {
    uint32_t *addr = (uint32_t *) push_insns (ctx, blk_mov_pat, sizeof (blk_mov_pat));
    mir_assert (offset < (1 << 12) && addr_offset % 8 == 0 && (addr_offset >> 3) < (1 << 12));
    mir_assert (addr_reg < 32 && qwords < (1 << 16));
    addr[0] |= (addr_offset >> 3) << 10;
    addr[1] |= addr_reg | (offset << 10);
    addr[3] |= qwords << 5;
    addr[6] |= addr_reg << 16;
  }
}

static const uint32_t save_insns[] = {
  /* save r0-r8,v0-v7 */
  0xa9bf1fe6, /* stp R6, R7, [SP, #-16]! */
  0xa9bf17e4, /* stp R4, R5, [SP, #-16]! */
  0xa9bf0fe2, /* stp R2, R3, [SP, #-16]! */
  0xa9bf07e0, /* stp R0, R1, [SP, #-16]! */
  0xd10043ff, /* sub SP, SP, #16 */
  0xf90007e8, /* str x8, [SP, #8] */
  0xadbf1fe6, /* stp Q6, Q7, [SP, #-32]! */
  0xadbf17e4, /* stp Q4, Q5, [SP, #-32]! */
  0xadbf0fe2, /* stp Q2, Q3, [SP, #-32]! */
  0xadbf07e0, /* stp Q0, Q1, [SP, #-32]! */
};
static const uint32_t restore_insns[] = {
  /* restore r0-r8,v0-v7 */
  0xacc107e0, /* ldp Q0, Q1, SP, #32 */
  0xacc10fe2, /* ldp Q2, Q3, SP, #32 */
  0xacc117e4, /* ldp Q4, Q5, SP, #32 */
  0xacc11fe6, /* ldp Q6, Q7, SP, #32 */
  0xf94007e8, /* ldr x8, [SP, #8] */
  0x910043ff, /* add SP, SP, #16 */
  0xa8c107e0, /* ldp R0, R1, SP, #16 */
  0xa8c10fe2, /* ldp R2, R3, SP, #16 */
  0xa8c117e4, /* ldp R4, R5, SP, #16 */
  0xa8c11fe6, /* ldp R6, R7, SP, #16 */
};

static const uint32_t ld_pat = 0xf9400260;   /* ldr x, [x19], offset */
static const uint32_t lds_pat = 0xbd400260;  /* ldr s, [x19], offset */
static const uint32_t ldd_pat = 0xfd400260;  /* ldr d, [x19], offset */
static const uint32_t ldld_pat = 0x3dc00260; /* ldr q, [x19], offset */

/* Generation: fun (fun_addr, res_arg_addresses):
   push x19, x30; sp-=sp_offset; x9=fun_addr; x19=res/arg_addrs
   x10=mem[x19,<offset>]; (arg_reg=mem[x10](or addr of blk copy on the stack)
                          or x10=mem[x10] or x13=addr of blk copy on the stack;
                             mem[sp,sp_offset]=x10|x13) ...
   call fun_addr; sp+=offset
   x10=mem[x19,<offset>]; res_reg=mem[x10]; ...
   pop x19, x30; ret x30. */
void *_MIR_get_ff_call (MIR_context_t ctx, size_t nres, MIR_type_t *res_types, size_t nargs,
                        _MIR_arg_desc_t *arg_descs, int vararg_p) {
  static const uint32_t prolog[] = {
    0xa9bf7bf3, /* stp x19,x30,[sp, -16]! */
    0xd10003ff, /* sub sp,sp,<sp_offset> */
    0xaa0003e9, /* mov x9,x0   # fun addr */
    0xaa0103f3, /* mov x19, x1 # result/arg addresses */
  };
  static const uint32_t call_end[] = {
    0xd63f0120, /* blr  x9	   */
    0x910003ff, /* add sp,sp,<sp_offset> */
  };
  static const uint32_t epilog[] = {
    0xa8c17bf3, /* ldp x19,x30,[sp],16 */
    0xd65f03c0, /* ret x30 */
  };
  static const uint32_t gen_ld_pat = 0xf9400000; /* ldr x, [xn|sp], offset */
  static const uint32_t st_pat = 0xf9000000;     /* str x, [xn|sp], offset */
  static const uint32_t sts_pat = 0xbd000000;    /* str s, [xn|sp], offset */
  static const uint32_t std_pat = 0xfd000000;    /* str d, [xn|sp], offset */
  static const uint32_t stld_pat = 0x3d800000;   /* str q, [xn|sp], offset */
  MIR_type_t type;
  uint32_t n_xregs = 0, n_vregs = 0, sp_offset = 0, blk_offset = 0, pat, offset_imm, scale;
  uint32_t sp = 31, addr_reg, qwords;
  uint32_t *addr;
<<<<<<< HEAD
  const uint32_t temp_reg = 8; /* x8 or v9 */
  VARR (uint8_t) * code;
  void *res;

  VARR_CREATE (uint8_t, code, 128);
  push_insns (code, prolog, sizeof (prolog));
  mir_assert (sizeof (long double) == 16);
=======
  const uint32_t temp_reg = 10; /* x10 */

  mir_assert (sizeof (long double) == 16);
  for (size_t i = 0; i < nargs; i++) { /* caclulate offset for blk params */
    type = arg_descs[i].type;
    if ((MIR_T_I8 <= type && type <= MIR_T_U64) || type == MIR_T_P || MIR_blk_type_p (type)) {
      if (type == MIR_T_BLK && (qwords = (arg_descs[i].size + 7) / 8) <= 2) {
        if (n_xregs + qwords > 8) blk_offset += qwords * 8;
        n_xregs += qwords;
      } else {
        if (n_xregs++ >= 8) blk_offset += 8;
      }
    } else if (type == MIR_T_F || type == MIR_T_D || type == MIR_T_LD) {
      if (n_vregs++ >= 8) blk_offset += type == MIR_T_LD ? 16 : 8;
    } else {
      (*error_func) (MIR_call_op_error, "wrong type of arg value");
    }
  }
  blk_offset = (blk_offset + 15) / 16 * 16;
  VARR_TRUNC (uint8_t, machine_insns, 0);
  push_insns (ctx, prolog, sizeof (prolog));
  n_xregs = n_vregs = 0;
>>>>>>> 6e627b4d
  for (size_t i = 0; i < nargs; i++) { /* args */
    type = arg_descs[i].type;
    scale = type == MIR_T_F ? 2 : type == MIR_T_LD ? 4 : 3;
    offset_imm = (((i + nres) * sizeof (long double) << 10)) >> scale;
    if (type == MIR_T_BLK) {
      qwords = (arg_descs[i].size + 7) / 8;
      if (qwords <= 2) {
        addr_reg = 13;
        pat = ld_pat | offset_imm | addr_reg;
        push_insns (ctx, &pat, sizeof (pat));
        if (n_xregs + qwords <= 8) {
          for (int n = 0; n < qwords; n++) {
            pat = gen_ld_pat | (((n * 8) >> scale) << 10) | (n_xregs + n) | (addr_reg << 5);
            push_insns (ctx, &pat, sizeof (pat));
          }
        } else {
          for (int n = 0; n < qwords; n++) {
            pat = gen_ld_pat | (((n * 8) >> scale) << 10) | temp_reg | (addr_reg << 5);
            push_insns (ctx, &pat, sizeof (pat));
            pat = st_pat | ((sp_offset >> scale) << 10) | temp_reg | (sp << 5);
            push_insns (ctx, &pat, sizeof (pat));
            sp_offset += 8;
          }
        }
        n_xregs += qwords;
      } else {
        addr_reg = n_xregs < 8 ? n_xregs : 13;
        gen_blk_mov (ctx, blk_offset, (i + nres) * sizeof (long double), qwords, addr_reg);
        blk_offset += qwords * 8;
        if (n_xregs++ >= 8) {
          pat = st_pat | ((sp_offset >> scale) << 10) | addr_reg | (sp << 5);
          push_insns (ctx, &pat, sizeof (pat));
          sp_offset += 8;
        }
      }
    } else if ((MIR_T_I8 <= type && type <= MIR_T_U64) || type == MIR_T_P || type == MIR_T_RBLK) {
      if (type == MIR_T_RBLK && i == 0) {
        pat = ld_pat | offset_imm | 8; /* x8 - hidden result address */
      } else if (n_xregs < 8) {
        pat = ld_pat | offset_imm | n_xregs++;
      } else {
        pat = ld_pat | offset_imm | temp_reg;
        push_insns (code, &pat, sizeof (pat));
        pat = st_pat | ((sp_offset >> scale) << 10) | temp_reg | (sp << 5);
        sp_offset += 8;
      }
<<<<<<< HEAD
      push_insns (code, &pat, sizeof (pat));
    } else if (arg_types[i] == MIR_T_F || arg_types[i] == MIR_T_D || arg_types[i] == MIR_T_LD) {
      pat = arg_types[i] == MIR_T_F ? lds_pat : arg_types[i] == MIR_T_D ? ldd_pat : ldld_pat;
=======
      push_insns (ctx, &pat, sizeof (pat));
    } else if (type == MIR_T_F || type == MIR_T_D || type == MIR_T_LD) {
      pat = type == MIR_T_F ? lds_pat : type == MIR_T_D ? ldd_pat : ldld_pat;
>>>>>>> 6e627b4d
      if (n_vregs < 8) {
        pat |= offset_imm | n_vregs++;
      } else {
        if (type == MIR_T_LD) sp_offset = (sp_offset + 15) % 16;
        pat |= offset_imm | temp_reg;
<<<<<<< HEAD
        push_insns (code, &pat, sizeof (pat));
        pat = arg_types[i] == MIR_T_F ? sts_pat : arg_types[i] == MIR_T_D ? std_pat : stld_pat;
=======
        push_insns (ctx, &pat, sizeof (pat));
        pat = type == MIR_T_F ? sts_pat : type == MIR_T_D ? std_pat : stld_pat;
>>>>>>> 6e627b4d
        pat |= ((sp_offset >> scale) << 10) | temp_reg | (sp << 5);
        sp_offset += type == MIR_T_LD ? 16 : 8;
      }
<<<<<<< HEAD
      push_insns (code, &pat, sizeof (pat));
    } else {
      MIR_get_error_func (ctx) (MIR_call_op_error, "wrong type of arg value");
=======
      push_insns (ctx, &pat, sizeof (pat));
>>>>>>> 6e627b4d
    }
  }
  sp_offset = (sp_offset + 15) / 16 * 16;
  blk_offset = (blk_offset + 15) / 16 * 16;
  if (blk_offset != 0) sp_offset = blk_offset;
  mir_assert (sp_offset < (1 << 12));
  ((uint32_t *) VARR_ADDR (uint8_t, code))[1] |= sp_offset << 10; /* sub sp,sp,<offset> */
  push_insns (code, call_end, sizeof (call_end));
  ((uint32_t *) (VARR_ADDR (uint8_t, code) + VARR_LENGTH (uint8_t, code)))[-1] |= sp_offset << 10;
  n_xregs = n_vregs = 0;
  for (size_t i = 0; i < nres; i++) { /* results */
    offset_imm = i * sizeof (long double) << 10;
    if (((MIR_T_I8 <= res_types[i] && res_types[i] <= MIR_T_U64) || res_types[i] == MIR_T_P)
        && n_xregs < 8) {
      offset_imm >>= 3;
      pat = st_pat | offset_imm | n_xregs++ | (19 << 5);
      push_insns (code, &pat, sizeof (pat));
    } else if ((res_types[i] == MIR_T_F || res_types[i] == MIR_T_D || res_types[i] == MIR_T_LD)
               && n_vregs < 8) {
      offset_imm >>= res_types[i] == MIR_T_F ? 2 : res_types[i] == MIR_T_D ? 3 : 4;
      pat = res_types[i] == MIR_T_F ? sts_pat : res_types[i] == MIR_T_D ? std_pat : stld_pat;
      pat |= offset_imm | n_vregs++ | (19 << 5);
      push_insns (code, &pat, sizeof (pat));
    } else {
<<<<<<< HEAD
      MIR_get_error_func (ctx) (MIR_ret_error,
                                "x86-64 can not handle this combination of return values");
=======
      (*error_func) (MIR_ret_error, "aarch64 can not handle this combination of return values");
>>>>>>> 6e627b4d
    }
  }
  push_insns (code, epilog, sizeof (epilog));
  res = _MIR_publish_code (ctx, VARR_ADDR (uint8_t, code), VARR_LENGTH (uint8_t, code));
  VARR_DESTROY (uint8_t, code);
  return res;
}

/* Transform C call to call of void handler (MIR_context_t ctx, MIR_item_t func_item,
                                             va_list va, MIR_val_t *results) */
void *_MIR_get_interp_shim (MIR_context_t ctx, MIR_item_t func_item, void *handler) {
  static const uint32_t save_x19_pat = 0xf81f0ff3;   /* str x19, [sp,-16]! */
  static const uint32_t set_gr_offs = 0x128007e9;    /* mov w9, #-64 # gr_offs */
  static const uint32_t set_x8_gr_offs = 0x128008e9; /* mov w9, #-72 # gr_offs */
  static const uint32_t prepare_pat[] = {
    0xd10083ff, /* sub sp, sp, 32 # allocate va_list */
    0x910003ea, /* mov x10, sp # va_list addr         */
    0xb9001949, /* str w9,[x10, 24] # va_list.gr_offs */
    0x12800fe9, /* mov w9, #-128 # vr_offs */
    0xb9001d49, /* str w9,[x10, 28]  #va_list.vr_offs */
    0x9103c3e9, /* add x9, sp, #240 # gr_top */
    0xf9000549, /* str x9,[x10, 8] # va_list.gr_top */
    0x91004129, /* add x9, x9, #16 # stack */
    0xf9000149, /* str x9,[x10] # valist.stack */
    0x910283e9, /* add x9, sp, #160 # vr_top*/
    0xf9000949, /* str x9,[x10, 16] # va_list.vr_top */
    0xaa0a03e2, /* mov x2, x10 # va arg  */
    0xd2800009, /* mov x9, <(nres+1)*16> */
    0xcb2963ff, /* sub sp, sp, x9 */
    0x910043e3, /* add x3, sp, 16 # results arg */
    0xaa0303f3, /* mov x19, x3 # results */
    0xf90003fe, /* str x30, [sp] # save lr */
  };
  static const uint32_t shim_end[] = {
    0xf94003fe, /* ldr x30, [sp] */
    0xd2800009, /* mov x9, 240+(nres+1)*16 */
    0x8b2963ff, /* add sp, sp, x9 */
    0xf84107f3, /* ldr x19, sp, 16 */
    0xd65f03c0, /* ret x30 */
  };
  uint32_t pat, imm, n_xregs, n_vregs, offset, offset_imm;
<<<<<<< HEAD
  uint32_t nres = func_item->u.func->nres;
  MIR_type_t *results = func_item->u.func->res_types;
  VARR (uint8_t) * code;
  void *res;

  VARR_CREATE (uint8_t, code, 128);
  push_insns (code, &save_x19_pat, sizeof (save_x19_pat));
  push_insns (code, save_insns, sizeof (save_insns));
  push_insns (code, prepare_pat, sizeof (prepare_pat));
=======
  MIR_func_t func = func_item->u.func;
  uint32_t nres = func->nres;
  int x8_res_p = func->nargs != 0 && VARR_GET (MIR_var_t, func->vars, 0).type == MIR_T_RBLK;
  MIR_type_t *results = func->res_types;

  VARR_TRUNC (uint8_t, machine_insns, 0);
  push_insns (ctx, &save_x19_pat, sizeof (save_x19_pat));
  push_insns (ctx, save_insns, sizeof (save_insns));
  if (x8_res_p)
    push_insns (ctx, &set_x8_gr_offs, sizeof (set_x8_gr_offs));
  else
    push_insns (ctx, &set_gr_offs, sizeof (set_gr_offs));
  push_insns (ctx, prepare_pat, sizeof (prepare_pat));
>>>>>>> 6e627b4d
  imm = (nres + 1) * 16;
  mir_assert (imm < (1 << 16));
  ((uint32_t *) (VARR_ADDR (uint8_t, code) + VARR_LENGTH (uint8_t, code)))[-5] |= imm << 5;
  gen_mov_addr (code, 0, ctx);       /* mov x0, ctx */
  gen_mov_addr (code, 1, func_item); /* mov x1, func_item */
  gen_call_addr (code, NULL, 9, handler);
  /* move results: */
  n_xregs = n_vregs = offset = 0;
  mir_assert (sizeof (long double) == 16);
  for (uint32_t i = 0; i < nres; i++) {
    if ((results[i] == MIR_T_F || results[i] == MIR_T_D || results[i] == MIR_T_LD) && n_vregs < 8) {
      pat = results[i] == MIR_T_F ? lds_pat : results[i] == MIR_T_D ? ldd_pat : ldld_pat;
      pat |= n_vregs;
      n_vregs++;
    } else if (n_xregs < 8) {  // ??? ltp use
      pat = ld_pat | n_xregs;
      n_xregs++;
    } else {
      MIR_get_error_func (ctx) (MIR_ret_error,
                                "aarch64 can not handle this combination of return values");
    }
    offset_imm = offset >> (results[i] == MIR_T_F ? 2 : results[i] == MIR_T_LD ? 4 : 3);
    mir_assert (offset_imm < (1 << 12));
    pat |= offset_imm << 10;
    push_insns (code, &pat, sizeof (pat));
    offset += 16;
  }
<<<<<<< HEAD
  push_insns (code, shim_end, sizeof (shim_end));
  imm = 224 + (nres + 1) * 16;
=======
  push_insns (ctx, shim_end, sizeof (shim_end));
  imm = 240 + (nres + 1) * 16;
>>>>>>> 6e627b4d
  mir_assert (imm < (1 << 16));
  ((uint32_t *) (VARR_ADDR (uint8_t, code) + VARR_LENGTH (uint8_t, code)))[-4] |= imm << 5;
  res = _MIR_publish_code (ctx, VARR_ADDR (uint8_t, code), VARR_LENGTH (uint8_t, code));
  VARR_DESTROY (uint8_t, code);
  return res;
}

/* Save regs x8, x0-x7, q0-q7; x9 = call hook_address (ctx, called_func); restore regs; br x9 */
void *_MIR_get_wrapper (MIR_context_t ctx, MIR_item_t called_func, void *hook_address) {
  static const uint32_t jmp_insn = 0xd61f0120;     /* br x9 */
  static const uint32_t move_insn = 0xaa0003e9;    /* mov x9, x0 */
  static const uint32_t save_fplr = 0xa9bf7bfd;    /* stp R29, R30, [SP, #-16]! */
  static const uint32_t restore_fplr = 0xa8c17bfd; /* ldp R29, R30, SP, #16 */
<<<<<<< HEAD
  uint8_t *base_addr, *curr_addr, *res_code = NULL;
  size_t len = sizeof (save_insns) + sizeof (restore_insns); /* initial code length */
  VARR (uint8_t) * code;
=======
  uint8_t *base_addr, *curr_addr, *code;
  size_t len = sizeof (save_insns) + sizeof (restore_insns);
>>>>>>> 6e627b4d

#ifndef MIR_NO_PARALLEL_GEN
  pthread_mutex_lock (&code_mutex);
#endif
  VARR_CREATE (uint8_t, code, 128);
  for (;;) { /* dealing with moving code to another page */
    curr_addr = base_addr = _MIR_get_new_code_addr (ctx, len);
    if (curr_addr == NULL) break;
    VARR_TRUNC (uint8_t, code, 0);
    push_insns (code, &save_fplr, sizeof (save_fplr));
    curr_addr += 4;
    push_insns (code, save_insns, sizeof (save_insns));
    curr_addr += sizeof (save_insns);
    curr_addr += gen_mov_addr (code, 0, ctx);          /*mov x0,ctx  	   */
    curr_addr += gen_mov_addr (code, 1, called_func);  /*mov x1,called_func */
    gen_call_addr (code, curr_addr, 10, hook_address); /*call <hook_address>, use x10 as temp   */
    push_insns (code, &move_insn, sizeof (move_insn));
    push_insns (code, restore_insns, sizeof (restore_insns));
    push_insns (code, &restore_fplr, sizeof (restore_fplr));
    push_insns (code, &jmp_insn, sizeof (jmp_insn));
    len = VARR_LENGTH (uint8_t, code);
    res_code = _MIR_publish_code_by_addr (ctx, base_addr, VARR_ADDR (uint8_t, code), len);
    if (res_code != NULL) break;
  }
  VARR_DESTROY (uint8_t, code);
#ifndef MIR_NO_PARALLEL_GEN
  pthread_mutex_unlock (&code_mutex);
#endif
  return res_code;
}<|MERGE_RESOLUTION|>--- conflicted
+++ resolved
@@ -115,18 +115,11 @@
   return sizeof (imm64_pat) / sizeof (uint32_t);
 }
 
-<<<<<<< HEAD
-static void push_insns (VARR (uint8_t) * insn_varr, const uint32_t *pat, size_t pat_len) {
+static uint8_t *push_insns (VARR (uint8_t) * insn_varr, const uint32_t *pat, size_t pat_len) {
   uint8_t *p = (uint8_t *) pat;
 
   for (size_t i = 0; i < pat_len; i++) VARR_PUSH (uint8_t, insn_varr, p[i]);
-=======
-static uint8_t *push_insns (MIR_context_t ctx, const uint32_t *pat, size_t pat_len) {
-  uint8_t *p = (uint8_t *) pat;
-
-  for (size_t i = 0; i < pat_len; i++) VARR_PUSH (uint8_t, machine_insns, p[i]);
-  return VARR_ADDR (uint8_t, machine_insns) + VARR_LENGTH (uint8_t, machine_insns) - pat_len;
->>>>>>> 6e627b4d
+  return VARR_ADDR (uint8_t, insn_varr) + VARR_LENGTH (uint8_t, insn_varr) - pat_len;
 }
 
 static size_t gen_mov_addr (VARR (uint8_t) * insn_varr, int reg, void *addr) {
@@ -186,8 +179,8 @@
   }
 }
 
-static void gen_blk_mov (MIR_context_t ctx, uint32_t offset, uint32_t addr_offset, uint32_t qwords,
-                         uint32_t addr_reg) {
+static void gen_blk_mov (VARR (uint8_t) * insn_varr, uint32_t offset, uint32_t addr_offset,
+                         uint32_t qwords, uint32_t addr_reg) {
   static const uint32_t blk_mov_pat[] = {
     /* 0:*/ 0xf940026c,  /* ldr x12, [x19,<addr_offset>]*/
     /* 4:*/ 0x910003e0,  /* add <addr_reg>, sp, <offset>*/
@@ -202,9 +195,9 @@
   };
   if (qwords == 0) {
     uint32_t pat = 0x910003e0 | addr_reg | (offset << 10); /* add <add_reg>, sp, <offset>*/
-    push_insns (ctx, &pat, sizeof (pat));
+    push_insns (insn_varr, &pat, sizeof (pat));
   } else {
-    uint32_t *addr = (uint32_t *) push_insns (ctx, blk_mov_pat, sizeof (blk_mov_pat));
+    uint32_t *addr = (uint32_t *) push_insns (insn_varr, blk_mov_pat, sizeof (blk_mov_pat));
     mir_assert (offset < (1 << 12) && addr_offset % 8 == 0 && (addr_offset >> 3) < (1 << 12));
     mir_assert (addr_reg < 32 && qwords < (1 << 16));
     addr[0] |= (addr_offset >> 3) << 10;
@@ -279,17 +272,11 @@
   uint32_t n_xregs = 0, n_vregs = 0, sp_offset = 0, blk_offset = 0, pat, offset_imm, scale;
   uint32_t sp = 31, addr_reg, qwords;
   uint32_t *addr;
-<<<<<<< HEAD
-  const uint32_t temp_reg = 8; /* x8 or v9 */
+  const uint32_t temp_reg = 10; /* x10 */
   VARR (uint8_t) * code;
   void *res;
 
   VARR_CREATE (uint8_t, code, 128);
-  push_insns (code, prolog, sizeof (prolog));
-  mir_assert (sizeof (long double) == 16);
-=======
-  const uint32_t temp_reg = 10; /* x10 */
-
   mir_assert (sizeof (long double) == 16);
   for (size_t i = 0; i < nargs; i++) { /* caclulate offset for blk params */
     type = arg_descs[i].type;
@@ -307,10 +294,8 @@
     }
   }
   blk_offset = (blk_offset + 15) / 16 * 16;
-  VARR_TRUNC (uint8_t, machine_insns, 0);
-  push_insns (ctx, prolog, sizeof (prolog));
+  push_insns (code, prolog, sizeof (prolog));
   n_xregs = n_vregs = 0;
->>>>>>> 6e627b4d
   for (size_t i = 0; i < nargs; i++) { /* args */
     type = arg_descs[i].type;
     scale = type == MIR_T_F ? 2 : type == MIR_T_LD ? 4 : 3;
@@ -320,29 +305,29 @@
       if (qwords <= 2) {
         addr_reg = 13;
         pat = ld_pat | offset_imm | addr_reg;
-        push_insns (ctx, &pat, sizeof (pat));
+        push_insns (code, &pat, sizeof (pat));
         if (n_xregs + qwords <= 8) {
           for (int n = 0; n < qwords; n++) {
             pat = gen_ld_pat | (((n * 8) >> scale) << 10) | (n_xregs + n) | (addr_reg << 5);
-            push_insns (ctx, &pat, sizeof (pat));
+            push_insns (code, &pat, sizeof (pat));
           }
         } else {
           for (int n = 0; n < qwords; n++) {
             pat = gen_ld_pat | (((n * 8) >> scale) << 10) | temp_reg | (addr_reg << 5);
-            push_insns (ctx, &pat, sizeof (pat));
+            push_insns (code, &pat, sizeof (pat));
             pat = st_pat | ((sp_offset >> scale) << 10) | temp_reg | (sp << 5);
-            push_insns (ctx, &pat, sizeof (pat));
+            push_insns (code, &pat, sizeof (pat));
             sp_offset += 8;
           }
         }
         n_xregs += qwords;
       } else {
         addr_reg = n_xregs < 8 ? n_xregs : 13;
-        gen_blk_mov (ctx, blk_offset, (i + nres) * sizeof (long double), qwords, addr_reg);
+        gen_blk_mov (code, blk_offset, (i + nres) * sizeof (long double), qwords, addr_reg);
         blk_offset += qwords * 8;
         if (n_xregs++ >= 8) {
           pat = st_pat | ((sp_offset >> scale) << 10) | addr_reg | (sp << 5);
-          push_insns (ctx, &pat, sizeof (pat));
+          push_insns (code, &pat, sizeof (pat));
           sp_offset += 8;
         }
       }
@@ -357,37 +342,22 @@
         pat = st_pat | ((sp_offset >> scale) << 10) | temp_reg | (sp << 5);
         sp_offset += 8;
       }
-<<<<<<< HEAD
       push_insns (code, &pat, sizeof (pat));
-    } else if (arg_types[i] == MIR_T_F || arg_types[i] == MIR_T_D || arg_types[i] == MIR_T_LD) {
-      pat = arg_types[i] == MIR_T_F ? lds_pat : arg_types[i] == MIR_T_D ? ldd_pat : ldld_pat;
-=======
-      push_insns (ctx, &pat, sizeof (pat));
     } else if (type == MIR_T_F || type == MIR_T_D || type == MIR_T_LD) {
       pat = type == MIR_T_F ? lds_pat : type == MIR_T_D ? ldd_pat : ldld_pat;
->>>>>>> 6e627b4d
       if (n_vregs < 8) {
         pat |= offset_imm | n_vregs++;
       } else {
         if (type == MIR_T_LD) sp_offset = (sp_offset + 15) % 16;
         pat |= offset_imm | temp_reg;
-<<<<<<< HEAD
         push_insns (code, &pat, sizeof (pat));
-        pat = arg_types[i] == MIR_T_F ? sts_pat : arg_types[i] == MIR_T_D ? std_pat : stld_pat;
-=======
-        push_insns (ctx, &pat, sizeof (pat));
         pat = type == MIR_T_F ? sts_pat : type == MIR_T_D ? std_pat : stld_pat;
->>>>>>> 6e627b4d
         pat |= ((sp_offset >> scale) << 10) | temp_reg | (sp << 5);
         sp_offset += type == MIR_T_LD ? 16 : 8;
       }
-<<<<<<< HEAD
       push_insns (code, &pat, sizeof (pat));
     } else {
       MIR_get_error_func (ctx) (MIR_call_op_error, "wrong type of arg value");
-=======
-      push_insns (ctx, &pat, sizeof (pat));
->>>>>>> 6e627b4d
     }
   }
   sp_offset = (sp_offset + 15) / 16 * 16;
@@ -412,12 +382,8 @@
       pat |= offset_imm | n_vregs++ | (19 << 5);
       push_insns (code, &pat, sizeof (pat));
     } else {
-<<<<<<< HEAD
       MIR_get_error_func (ctx) (MIR_ret_error,
-                                "x86-64 can not handle this combination of return values");
-=======
-      (*error_func) (MIR_ret_error, "aarch64 can not handle this combination of return values");
->>>>>>> 6e627b4d
+                                "aarch64 can not handle this combination of return values");
     }
   }
   push_insns (code, epilog, sizeof (epilog));
@@ -459,31 +425,21 @@
     0xd65f03c0, /* ret x30 */
   };
   uint32_t pat, imm, n_xregs, n_vregs, offset, offset_imm;
-<<<<<<< HEAD
-  uint32_t nres = func_item->u.func->nres;
-  MIR_type_t *results = func_item->u.func->res_types;
-  VARR (uint8_t) * code;
-  void *res;
-
-  VARR_CREATE (uint8_t, code, 128);
-  push_insns (code, &save_x19_pat, sizeof (save_x19_pat));
-  push_insns (code, save_insns, sizeof (save_insns));
-  push_insns (code, prepare_pat, sizeof (prepare_pat));
-=======
   MIR_func_t func = func_item->u.func;
   uint32_t nres = func->nres;
   int x8_res_p = func->nargs != 0 && VARR_GET (MIR_var_t, func->vars, 0).type == MIR_T_RBLK;
   MIR_type_t *results = func->res_types;
-
-  VARR_TRUNC (uint8_t, machine_insns, 0);
-  push_insns (ctx, &save_x19_pat, sizeof (save_x19_pat));
-  push_insns (ctx, save_insns, sizeof (save_insns));
+  VARR (uint8_t) * code;
+  void *res;
+
+  VARR_CREATE (uint8_t, code, 128);
+  push_insns (code, &save_x19_pat, sizeof (save_x19_pat));
+  push_insns (code, save_insns, sizeof (save_insns));
   if (x8_res_p)
-    push_insns (ctx, &set_x8_gr_offs, sizeof (set_x8_gr_offs));
+    push_insns (code, &set_x8_gr_offs, sizeof (set_x8_gr_offs));
   else
-    push_insns (ctx, &set_gr_offs, sizeof (set_gr_offs));
-  push_insns (ctx, prepare_pat, sizeof (prepare_pat));
->>>>>>> 6e627b4d
+    push_insns (code, &set_gr_offs, sizeof (set_gr_offs));
+  push_insns (code, prepare_pat, sizeof (prepare_pat));
   imm = (nres + 1) * 16;
   mir_assert (imm < (1 << 16));
   ((uint32_t *) (VARR_ADDR (uint8_t, code) + VARR_LENGTH (uint8_t, code)))[-5] |= imm << 5;
@@ -511,13 +467,8 @@
     push_insns (code, &pat, sizeof (pat));
     offset += 16;
   }
-<<<<<<< HEAD
   push_insns (code, shim_end, sizeof (shim_end));
-  imm = 224 + (nres + 1) * 16;
-=======
-  push_insns (ctx, shim_end, sizeof (shim_end));
   imm = 240 + (nres + 1) * 16;
->>>>>>> 6e627b4d
   mir_assert (imm < (1 << 16));
   ((uint32_t *) (VARR_ADDR (uint8_t, code) + VARR_LENGTH (uint8_t, code)))[-4] |= imm << 5;
   res = _MIR_publish_code (ctx, VARR_ADDR (uint8_t, code), VARR_LENGTH (uint8_t, code));
@@ -531,14 +482,9 @@
   static const uint32_t move_insn = 0xaa0003e9;    /* mov x9, x0 */
   static const uint32_t save_fplr = 0xa9bf7bfd;    /* stp R29, R30, [SP, #-16]! */
   static const uint32_t restore_fplr = 0xa8c17bfd; /* ldp R29, R30, SP, #16 */
-<<<<<<< HEAD
   uint8_t *base_addr, *curr_addr, *res_code = NULL;
   size_t len = sizeof (save_insns) + sizeof (restore_insns); /* initial code length */
   VARR (uint8_t) * code;
-=======
-  uint8_t *base_addr, *curr_addr, *code;
-  size_t len = sizeof (save_insns) + sizeof (restore_insns);
->>>>>>> 6e627b4d
 
 #ifndef MIR_NO_PARALLEL_GEN
   pthread_mutex_lock (&code_mutex);
