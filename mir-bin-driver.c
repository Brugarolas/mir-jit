--- conflicted
+++ resolved
@@ -132,12 +132,7 @@
 #endif
     exit_code = val.i;
   } else {
-<<<<<<< HEAD
     MIR_gen_init (ctx, 1);
-    MIR_gen_set_debug_file (ctx, 0, stderr);
-=======
-    MIR_gen_init (ctx);
->>>>>>> 6e627b4d
     MIR_link (ctx, MIR_USE_GEN ? MIR_set_gen_interface : MIR_set_lazy_gen_interface,
               import_resolver);
 #if MIR_BIN_DEBUG
