--- conflicted
+++ resolved
@@ -832,13 +832,9 @@
           fprintf (stderr, "exit code: %lu\n", (long unsigned) result_code);
         }
       } else {
-<<<<<<< HEAD
-        int n_gen = gen_debug_p || threads_num == 0 ? 1 : threads_num;
+        int n_gen = gen_debug_level >= 0 || threads_num == 0 ? 1 : threads_num;
         int fun_argc = (int) VARR_LENGTH (char_ptr_t, exec_argv);
         const char **fun_argv = VARR_ADDR (char_ptr_t, exec_argv);
-=======
-        int n_gen = gen_debug_level >= 0 || threads_num == 0 ? 1 : threads_num;
->>>>>>> db172b31
 
         MIR_gen_init (main_ctx, n_gen);
         for (int i = 0; i < n_gen; i++) {
@@ -850,9 +846,9 @@
           }
         }
         MIR_link (main_ctx,
-                  gen_exec_p
-                    ? (n_gen > 1 ? MIR_set_parallel_gen_interface : MIR_set_gen_interface)
-                    : lazy_gen_exec_p ? MIR_set_lazy_gen_interface : MIR_set_lazy_bb_gen_interface,
+                  gen_exec_p ? (n_gen > 1 ? MIR_set_parallel_gen_interface : MIR_set_gen_interface)
+                  : lazy_gen_exec_p ? MIR_set_lazy_gen_interface
+                                    : MIR_set_lazy_bb_gen_interface,
                   import_resolver);
         fun_addr = gen_exec_p && n_gen > 1 ? MIR_gen (main_ctx, 0, main_func) : main_func->addr;
         start_time = real_usec_time ();
