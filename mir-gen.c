/* This file is a part of MIR project.
   Copyright (C) 2018-2021 Vladimir Makarov <vmakarov.gcc@gmail.com>.
*/

/* Optimization pipeline:
                                                          -------------     -------------
           ----------     -----------     -----------    |  Copy       |   |   Global    |
   MIR -->| Simplify |-->| Build CFG |-->| Build SSA |-->| Propagation |-->|   Value     |
           ----------     -----------     -----------    |             |   |  Numbering  |
                                                          -------------     -------------
                                                                                   |
                                                           -------------           V
    -------     ---------                     --------    |   Sparse    |    -------------
   | Build |   | Finding |    -----------    | Out of |   | Conditional |   |  Dead Code  |
   | Live  |<--|  Loops  |<--| Machinize |<--| SSA    |<--|  Constant   |<--| Elimination |
   | Info  |    ---------     -----------     --------    | Propagation |    -------------
    -------                                                -------------
       |
       V
   --------                                                                ----------
  | Build  |    --------     ---------     ---------     -------------    | Generate |
  | Live   |-->| Assign |-->| Rewrite |-->| Combine |-->|  Dead Code  |-->| Machine  |--> Machine
  | Ranges |    --------     ---------     ---------    | Elimination |   |  Insns   |     Insns
   --------                                              -------------     ----------

   Simplify: Lowering MIR (in mir.c).  Always.
   Build CGF: Building Control Flow Graph (basic blocks and CFG edges).  Only for -O1 and above.
   Build SSA: Building Single Static Assignment Form by adding phi nodes and SSA edges
   Copy Propagation: SSA copy propagation keeping conventional SSA form and removing redundant
                     extension insns
   Global Value Numbering: Removing redundant insns through GVN. Only for -O2 and above.
   Dead code elimination: Removing insns with unused outputs.  Only for -O2 and above.
   Sparse Conditional Constant Propagation: Constant propagation and removing death paths of CFG.
                                            Only for -O2 and above.
   Out of SSA: Removing phi nodes and SSA edges (we keep conventional SSA all the time)
   Machinize: Machine-dependent code (e.g. in mir-gen-x86_64.c)
              transforming MIR for calls ABI, 2-op insns, etc.  Always.
   Finding Loops: Building loop tree which is used in subsequent register allocation.
                  Only for -O1 and above.
   Building Live Info: Calculating live in and live out for the basic blocks.
   Build Live Ranges: Calculating program point ranges for registers.  Only for -O1 and above.
   Assign: Fast RA for -O0 or Priority-based linear scan RA for -O1 and above.
   Rewrite: Transform MIR according to the assign using reserved hard regs.
   Combine (code selection): Merging data-depended insns into one.  Only for -O1 and above.
   Dead code elimination: Removing insns with unused outputs.  Only for -O1 and above.
   Generate machine insns: Machine-dependent code (e.g. in
                           mir-gen-x86_64.c) creating machine insns. Always.

   -O0 is 2 times faster than -O1 but generates much slower code.

   Terminology:
   reg - MIR (pseudo-)register (their numbers are in MIR_OP_REG and MIR_OP_MEM)
   hard reg - MIR hard register (their numbers are in MIR_OP_HARD_REG and MIR_OP_HARD_REG_MEM)
   breg (based reg) - function pseudo registers whose numbers start with zero
   var - pseudo and hard register (var numbers for pseudo-registers
         are based reg numbers + MAX_HARD_REG + 1)
   loc - hard register and stack locations (stack slot numbers start with MAX_HARD_REG + 1).

   We use conventional SSA to make out-of-ssa fast and simple.
*/

#include <stdlib.h>
#include <string.h>
#include <inttypes.h>

#include <assert.h>

#define gen_assert(cond) assert (cond)

typedef struct gen_ctx *gen_ctx_t;

static void util_error (gen_ctx_t gen_ctx, const char *message);
static void varr_error (const char *message) { util_error (NULL, message); }

#define MIR_VARR_ERROR varr_error

#include "mir.h"
#include "mir-dlist.h"
#include "mir-bitmap.h"
#include "mir-htab.h"
#include "mir-hash.h"
#include "mir-gen.h"

/* Functions used by target dependent code: */
static void *gen_malloc (gen_ctx_t gen_ctx, size_t size);
static MIR_reg_t gen_new_temp_reg (gen_ctx_t gen_ctx, MIR_type_t type, MIR_func_t func);
static void set_label_disp (gen_ctx_t gen_ctx, MIR_insn_t insn, size_t disp);
static size_t get_label_disp (gen_ctx_t gen_ctx, MIR_insn_t insn);
static void create_new_bb_insns (gen_ctx_t gen_ctx, MIR_insn_t before, MIR_insn_t after,
                                 MIR_insn_t insn_for_bb);
static void gen_delete_insn (gen_ctx_t gen_ctx, MIR_insn_t insn);
static void gen_add_insn_before (gen_ctx_t gen_ctx, MIR_insn_t before, MIR_insn_t insn);
static void gen_add_insn_after (gen_ctx_t gen_ctx, MIR_insn_t after, MIR_insn_t insn);
static void setup_call_hard_reg_args (gen_ctx_t gen_ctx, MIR_insn_t call_insn, MIR_reg_t hard_reg);

#ifndef MIR_GEN_CALL_TRACE
#define MIR_GEN_CALL_TRACE 0
#endif

#if MIR_NO_GEN_DEBUG
#define DEBUG(level, code)
#else
#define DEBUG(level, code)                                \
  {                                                       \
    if (debug_file != NULL && debug_level >= level) code; \
  }
#endif

typedef struct func_cfg *func_cfg_t;

struct target_ctx;
struct data_flow_ctx;
struct ssa_ctx;
struct gvn_ctx;
struct ccp_ctx;
struct lr_ctx;
struct ra_ctx;
struct selection_ctx;
struct fg_ctx;

typedef struct loop_node *loop_node_t;
DEF_VARR (loop_node_t);

typedef struct dead_var *dead_var_t;
DEF_DLIST_LINK (dead_var_t);

struct dead_var {
  MIR_reg_t var;
  DLIST_LINK (dead_var_t) dead_var_link;
};
DEF_DLIST (dead_var_t, dead_var_link);

struct all_gen_ctx;

typedef struct bb_insn *bb_insn_t;
DEF_VARR (bb_insn_t);

typedef struct target_bb_version *target_bb_version_t;
DEF_VARR (target_bb_version_t);

typedef void *void_ptr_t;
DEF_VARR (void_ptr_t);

struct gen_ctx {
  struct all_gen_ctx *all_gen_ctx;
  int gen_num; /* always 1 for non-parallel generation */
#if MIR_PARALLEL_GEN
  pthread_t gen_thread;
  int busy_p;
#endif
  MIR_context_t ctx;
  unsigned optimize_level; /* 0:fast gen; 1:RA+combiner; 2: +GVN/CCP (default); >=3: everything  */
  MIR_item_t curr_func_item;
#if !MIR_NO_GEN_DEBUG
  FILE *debug_file;
  int debug_level;
#endif
  bitmap_t insn_to_consider, temp_bitmap, temp_bitmap2;
  bitmap_t call_used_hard_regs[MIR_T_BOUND], func_used_hard_regs;
  func_cfg_t curr_cfg;
  uint32_t curr_bb_index, curr_loop_node_index;
  DLIST (dead_var_t) free_dead_vars;
  struct target_ctx *target_ctx;
  struct data_flow_ctx *data_flow_ctx;
  struct ssa_ctx *ssa_ctx;
  struct gvn_ctx *gvn_ctx;
  struct ccp_ctx *ccp_ctx;
  struct lr_ctx *lr_ctx;
  struct ra_ctx *ra_ctx;
  struct selection_ctx *selection_ctx;
  struct fg_ctx *fg_ctx;
  VARR (bb_insn_t) * dead_bb_insns;
  VARR (loop_node_t) * loop_nodes, *queue_nodes, *loop_entries; /* used in building loop tree */
  int max_int_hard_regs, max_fp_hard_regs;
  /* Slots num for variables.  Some variable can take several slots and can be aligned. */
  size_t func_stack_slots_num;
  VARR (target_bb_version_t) * target_succ_bb_versions;
  VARR (void_ptr_t) * succ_bb_addrs;
  void *bb_wrapper; /* to jump to lazy basic block generation */
};

#define optimize_level gen_ctx->optimize_level
#define curr_func_item gen_ctx->curr_func_item
#define debug_file gen_ctx->debug_file
#define debug_level gen_ctx->debug_level
#define insn_to_consider gen_ctx->insn_to_consider
#define temp_bitmap gen_ctx->temp_bitmap
#define temp_bitmap2 gen_ctx->temp_bitmap2
#define call_used_hard_regs gen_ctx->call_used_hard_regs
#define func_used_hard_regs gen_ctx->func_used_hard_regs
#define curr_cfg gen_ctx->curr_cfg
#define curr_bb_index gen_ctx->curr_bb_index
#define curr_loop_node_index gen_ctx->curr_loop_node_index
#define free_dead_vars gen_ctx->free_dead_vars
#define dead_bb_insns gen_ctx->dead_bb_insns
#define loop_nodes gen_ctx->loop_nodes
#define queue_nodes gen_ctx->queue_nodes
#define loop_entries gen_ctx->loop_entries
#define max_int_hard_regs gen_ctx->max_int_hard_regs
#define max_fp_hard_regs gen_ctx->max_fp_hard_regs
#define func_stack_slots_num gen_ctx->func_stack_slots_num
#define target_succ_bb_versions gen_ctx->target_succ_bb_versions
#define succ_bb_addrs gen_ctx->succ_bb_addrs
#define bb_wrapper gen_ctx->bb_wrapper

typedef struct bb_version *bb_version_t;

struct func_or_bb {
  /* full_p is used only when func_p and means generation machine code for full func */
  char func_p, full_p;
  union {
    MIR_item_t func_item;
    bb_version_t bb_version;
  } u;
};

typedef struct func_or_bb func_or_bb_t;
DEF_VARR (func_or_bb_t);

static struct func_or_bb null_func_or_bb = {TRUE, TRUE, {NULL}};

struct all_gen_ctx {
#if MIR_PARALLEL_GEN
  mir_mutex_t queue_mutex;
  mir_cond_t generate_signal, done_signal;
  size_t funcs_start;
  VARR (func_or_bb_t) * code_to_generate;
#endif
  MIR_context_t ctx;
  size_t gens_num; /* size of the following array: */
  unsigned long long overall_bbs_num, overall_gen_bbs_num;
  struct gen_ctx gen_ctx[1];
};

#if MIR_PARALLEL_GEN
#define queue_mutex all_gen_ctx->queue_mutex
#define generate_signal all_gen_ctx->generate_signal
#define done_signal all_gen_ctx->done_signal
#define funcs_start all_gen_ctx->funcs_start
#define code_to_generate all_gen_ctx->code_to_generate
#endif

static inline struct all_gen_ctx **all_gen_ctx_loc (MIR_context_t ctx) {
  return (struct all_gen_ctx **) ctx;
}

#if defined(__x86_64__) || defined(_M_AMD64)
#include "mir-gen-x86_64.c"
#elif defined(__aarch64__)
#include "mir-gen-aarch64.c"
#elif defined(__PPC64__)
#include "mir-gen-ppc64.c"
#elif defined(__s390x__)
#include "mir-gen-s390x.c"
#elif defined(__riscv)
#if __riscv_xlen != 64 || __riscv_flen < 64 || !__riscv_float_abi_double || !__riscv_mul \
  || !__riscv_div || !__riscv_compressed
#error "only 64-bit RISCV supported (at least rv64imafd)"
#endif
#if __riscv_flen == 128
#error "RISCV 128-bit floats (Q set) is not supported"
#endif
#include "mir-gen-riscv64.c"
#else
#error "undefined or unsupported generation target"
#endif

typedef struct attr_value {
  unsigned value, attr;
} attr_value_t;

typedef struct bb_stub *bb_stub_t;
DEF_DLIST_LINK (bb_version_t);

struct bb_version {
  bb_stub_t bb_stub;
  DLIST_LINK (bb_version_t) bb_version_link;
  int call_p;
  unsigned n_attrs;
  attr_value_t attrs[1];
  void *addr; /* bb code address or generator creating and returning address */
  void *machine_code;
  struct target_bb_version target_data; /* data container for the target code */
};

/* Definition of double list of bb_version_t type elements */
DEF_DLIST (bb_version_t, bb_version_link);

struct bb_stub {
  DLIST (bb_version_t) bb_versions;
  MIR_item_t func_item;
  MIR_insn_t first_insn, last_insn;
};

static void MIR_NO_RETURN util_error (gen_ctx_t gen_ctx, const char *message) {
  (*MIR_get_error_func (gen_ctx->ctx)) (MIR_alloc_error, message);
}

static void *gen_malloc (gen_ctx_t gen_ctx, size_t size) {
  void *res = malloc (size);
  if (res == NULL) util_error (gen_ctx, "no memory");
  return res;
}

#define DEFAULT_INIT_BITMAP_BITS_NUM 256

static void make_io_dup_op_insns (gen_ctx_t gen_ctx) {
  MIR_context_t ctx = gen_ctx->ctx;
  MIR_func_t func;
  MIR_insn_t insn, next_insn;
  MIR_insn_code_t code;
  MIR_op_t input, output, temp_op;
  MIR_op_mode_t mode;
  MIR_type_t type;
  size_t i;
  int out_p;

  gen_assert (curr_func_item->item_type == MIR_func_item);
  func = curr_func_item->u.func;
  for (i = 0; target_io_dup_op_insn_codes[i] != MIR_INSN_BOUND; i++)
    bitmap_set_bit_p (insn_to_consider, target_io_dup_op_insn_codes[i]);
  if (bitmap_empty_p (insn_to_consider)) return;
  for (insn = DLIST_HEAD (MIR_insn_t, func->insns); insn != NULL; insn = next_insn) {
    next_insn = DLIST_NEXT (MIR_insn_t, insn);
    code = insn->code;
    if (!bitmap_bit_p (insn_to_consider, code)) continue;
    gen_assert (MIR_insn_nops (ctx, insn) >= 2 && !MIR_call_code_p (code) && code != MIR_RET);
    mode = MIR_insn_op_mode (ctx, insn, 0, &out_p);
    gen_assert (out_p && mode == MIR_insn_op_mode (ctx, insn, 1, &out_p) && !out_p);
    output = insn->ops[0];
    input = insn->ops[1];
    gen_assert (input.mode == MIR_OP_REG || input.mode == MIR_OP_HARD_REG
                || output.mode == MIR_OP_REG || output.mode == MIR_OP_HARD_REG);
    if (input.mode == output.mode
        && ((input.mode == MIR_OP_HARD_REG && input.u.hard_reg == output.u.hard_reg)
            || (input.mode == MIR_OP_REG && input.u.reg == output.u.reg)))
      continue;
    if (mode == MIR_OP_FLOAT) {
      code = MIR_FMOV;
      type = MIR_T_F;
    } else if (mode == MIR_OP_DOUBLE) {
      code = MIR_DMOV;
      type = MIR_T_D;
    } else if (mode == MIR_OP_LDOUBLE) {
      code = MIR_LDMOV;
      type = MIR_T_LD;
    } else {
      code = MIR_MOV;
      type = MIR_T_I64;
    }
    temp_op = MIR_new_reg_op (ctx, gen_new_temp_reg (gen_ctx, type, func));
    gen_add_insn_before (gen_ctx, insn, MIR_new_insn (ctx, code, temp_op, insn->ops[1]));
    gen_add_insn_after (gen_ctx, insn, MIR_new_insn (ctx, code, insn->ops[0], temp_op));
    insn->ops[0] = insn->ops[1] = temp_op;
  }
}

typedef struct bb *bb_t;

DEF_DLIST_LINK (bb_t);

typedef struct insn_data *insn_data_t;

DEF_DLIST_LINK (bb_insn_t);

typedef struct edge *edge_t;

typedef edge_t in_edge_t;

typedef edge_t out_edge_t;

DEF_DLIST_LINK (in_edge_t);
DEF_DLIST_LINK (out_edge_t);

struct edge {
  bb_t src, dst;
  DLIST_LINK (in_edge_t) in_link;
  DLIST_LINK (out_edge_t) out_link;
  unsigned char back_edge_p;
  unsigned char skipped_p; /* used for CCP */
};

DEF_DLIST (in_edge_t, in_link);
DEF_DLIST (out_edge_t, out_link);

struct insn_data { /* used only for calls/labels in -O0 mode */
  bb_t bb;
  union {
    bitmap_t call_hard_reg_args; /* non-null for calls */
    size_t label_disp;           /* used for labels */
  } u;
};

struct bb_insn {
  MIR_insn_t insn;
  unsigned char flag; /* used for CCP */
  uint32_t gvn_val;   /* used for GVN, it is negative index for non GVN expr insns */
  uint32_t index;
  DLIST_LINK (bb_insn_t) bb_insn_link;
  bb_t bb;
  DLIST (dead_var_t) dead_vars;
  bitmap_t call_hard_reg_args; /* non-null for calls */
  size_t label_disp;           /* for label */
};

DEF_DLIST (bb_insn_t, bb_insn_link);

struct bb {
  size_t index, pre, rpost, bfs; /* preorder, reverse post order, breadth first order */
  unsigned int flag;             /* used for CCP */
  DLIST_LINK (bb_t) bb_link;
  DLIST (in_edge_t) in_edges;
  /* The out edges order: optional fall through bb, optional label bb,
     optional exit bb.  There is always at least one edge.  */
  DLIST (out_edge_t) out_edges;
  DLIST (bb_insn_t) bb_insns;
  size_t freq;
  bitmap_t in, out, gen, kill; /* var bitmaps for different data flow problems */
  bitmap_t dom_in, dom_out;    /* additional var bitmaps */
  loop_node_t loop_node;
  int max_int_pressure, max_fp_pressure;
};

DEF_DLIST (bb_t, bb_link);

DEF_DLIST_LINK (loop_node_t);
DEF_DLIST_TYPE (loop_node_t);

struct loop_node {
  uint32_t index; /* if BB != NULL, it is index of BB */
  bb_t bb;        /* NULL for internal tree node  */
  loop_node_t entry;
  loop_node_t parent;
  DLIST (loop_node_t) children;
  DLIST_LINK (loop_node_t) children_link;
  int max_int_pressure, max_fp_pressure;
};

DEF_DLIST_CODE (loop_node_t, children_link);

DEF_DLIST_LINK (func_cfg_t);

typedef struct mv *mv_t;
typedef mv_t dst_mv_t;
typedef mv_t src_mv_t;

DEF_DLIST_LINK (mv_t);
DEF_DLIST_LINK (dst_mv_t);
DEF_DLIST_LINK (src_mv_t);

struct mv {
  bb_insn_t bb_insn;
  size_t freq;
  DLIST_LINK (mv_t) mv_link;
  DLIST_LINK (dst_mv_t) dst_link;
  DLIST_LINK (src_mv_t) src_link;
};

DEF_DLIST (mv_t, mv_link);
DEF_DLIST (dst_mv_t, dst_link);
DEF_DLIST (src_mv_t, src_link);

struct reg_info {
  long freq;
  /* The following members are defined and used only in RA */
  long thread_freq; /* thread accumulated freq, defined for first thread breg */
  /* first/next breg of the same thread, MIR_MAX_REG_NUM is end mark  */
  MIR_reg_t thread_first, thread_next;
  size_t live_length; /* # of program points where breg lives */
  DLIST (dst_mv_t) dst_moves;
  DLIST (src_mv_t) src_moves;
};

typedef struct reg_info reg_info_t;

DEF_VARR (reg_info_t);

typedef struct {
  int uns_p;
  union {
    int64_t i;
    uint64_t u;
  } u;
} const_t;

#if !MIR_NO_GEN_DEBUG
static void print_const (FILE *f, const_t c) {
  if (c.uns_p)
    fprintf (f, "%" PRIu64, c.u.u);
  else
    fprintf (f, "%" PRId64, c.u.i);
}
#endif

struct func_cfg {
  MIR_reg_t min_reg, max_reg;
  uint32_t non_conflicting_moves; /* # of moves with non-conflicting regs */
  uint32_t curr_bb_insn_index;
  VARR (reg_info_t) * breg_info; /* bregs */
  bitmap_t call_crossed_bregs;
  DLIST (bb_t) bbs;
  DLIST (mv_t) used_moves, free_moves;
  loop_node_t root_loop_node;
};

static void init_dead_vars (gen_ctx_t gen_ctx) { DLIST_INIT (dead_var_t, free_dead_vars); }

static void free_dead_var (gen_ctx_t gen_ctx, dead_var_t dv) {
  DLIST_APPEND (dead_var_t, free_dead_vars, dv);
}

static dead_var_t get_dead_var (gen_ctx_t gen_ctx) {
  dead_var_t dv;

  if ((dv = DLIST_HEAD (dead_var_t, free_dead_vars)) == NULL)
    return gen_malloc (gen_ctx, sizeof (struct dead_var));
  DLIST_REMOVE (dead_var_t, free_dead_vars, dv);
  return dv;
}

static void finish_dead_vars (gen_ctx_t gen_ctx) {
  dead_var_t dv;

  while ((dv = DLIST_HEAD (dead_var_t, free_dead_vars)) != NULL) {
    DLIST_REMOVE (dead_var_t, free_dead_vars, dv);
    free (dv);
  }
}

static void add_bb_insn_dead_var (gen_ctx_t gen_ctx, bb_insn_t bb_insn, MIR_reg_t var) {
  dead_var_t dv;

  for (dv = DLIST_HEAD (dead_var_t, bb_insn->dead_vars); dv != NULL;
       dv = DLIST_NEXT (dead_var_t, dv))
    if (dv->var == var) return;
  dv = get_dead_var (gen_ctx);
  dv->var = var;
  DLIST_APPEND (dead_var_t, bb_insn->dead_vars, dv);
}

static dead_var_t find_bb_insn_dead_var (bb_insn_t bb_insn, MIR_reg_t var) {
  dead_var_t dv;

  for (dv = DLIST_HEAD (dead_var_t, bb_insn->dead_vars); dv != NULL;
       dv = DLIST_NEXT (dead_var_t, dv))
    if (dv->var == var) return dv;
  return NULL;
}

static void clear_bb_insn_dead_vars (gen_ctx_t gen_ctx, bb_insn_t bb_insn) {
  dead_var_t dv;

  while ((dv = DLIST_HEAD (dead_var_t, bb_insn->dead_vars)) != NULL) {
    DLIST_REMOVE (dead_var_t, bb_insn->dead_vars, dv);
    free_dead_var (gen_ctx, dv);
  }
}

static void remove_bb_insn_dead_var (gen_ctx_t gen_ctx, bb_insn_t bb_insn, MIR_reg_t hr) {
  dead_var_t dv, next_dv;

  gen_assert (hr <= MAX_HARD_REG);
  for (dv = DLIST_HEAD (dead_var_t, bb_insn->dead_vars); dv != NULL; dv = next_dv) {
    next_dv = DLIST_NEXT (dead_var_t, dv);
    if (dv->var != hr) continue;
    DLIST_REMOVE (dead_var_t, bb_insn->dead_vars, dv);
    free_dead_var (gen_ctx, dv);
  }
}

static void move_bb_insn_dead_vars (bb_insn_t bb_insn, bb_insn_t from_bb_insn) {
  dead_var_t dv;

  while ((dv = DLIST_HEAD (dead_var_t, from_bb_insn->dead_vars)) != NULL) {
    DLIST_REMOVE (dead_var_t, from_bb_insn->dead_vars, dv);
    DLIST_APPEND (dead_var_t, bb_insn->dead_vars, dv);
  }
}

static int insn_data_p (MIR_insn_t insn) {
  return insn->code == MIR_LABEL || MIR_call_code_p (insn->code);
}

static void setup_insn_data (gen_ctx_t gen_ctx, MIR_insn_t insn, bb_t bb) {
  insn_data_t insn_data;

  if (!insn_data_p (insn)) {
    insn->data = bb;
    return;
  }
  insn_data = insn->data = gen_malloc (gen_ctx, sizeof (struct insn_data));
  insn_data->bb = bb;
  insn_data->u.call_hard_reg_args = NULL;
}

static bb_t get_insn_data_bb (MIR_insn_t insn) {
  return insn_data_p (insn) ? ((insn_data_t) insn->data)->bb : (bb_t) insn->data;
}

static void delete_insn_data (MIR_insn_t insn) {
  insn_data_t insn_data = insn->data;

  if (insn_data == NULL || !insn_data_p (insn)) return;
  if (MIR_call_code_p (insn->code) && insn_data->u.call_hard_reg_args != NULL)
    bitmap_destroy (insn_data->u.call_hard_reg_args);
  free (insn_data);
}

static bb_insn_t create_bb_insn (gen_ctx_t gen_ctx, MIR_insn_t insn, bb_t bb) {
  bb_insn_t bb_insn = gen_malloc (gen_ctx, sizeof (struct bb_insn));

  insn->data = bb_insn;
  bb_insn->bb = bb;
  bb_insn->insn = insn;
  bb_insn->flag = FALSE;
  bb_insn->call_hard_reg_args = NULL;
  gen_assert (curr_cfg->curr_bb_insn_index != (uint32_t) ~0ull);
  bb_insn->index = curr_cfg->curr_bb_insn_index++;
  bb_insn->gvn_val = bb_insn->index;
  DLIST_INIT (dead_var_t, bb_insn->dead_vars);
  if (MIR_call_code_p (insn->code)) bb_insn->call_hard_reg_args = bitmap_create2 (MAX_HARD_REG + 1);
  return bb_insn;
}

static bb_insn_t add_new_bb_insn (gen_ctx_t gen_ctx, MIR_insn_t insn, bb_t bb) {
  bb_insn_t bb_insn = create_bb_insn (gen_ctx, insn, bb);

  DLIST_APPEND (bb_insn_t, bb->bb_insns, bb_insn);
  return bb_insn;
}

static void delete_bb_insn (gen_ctx_t gen_ctx, bb_insn_t bb_insn) {
  DLIST_REMOVE (bb_insn_t, bb_insn->bb->bb_insns, bb_insn);
  bb_insn->insn->data = NULL;
  clear_bb_insn_dead_vars (gen_ctx, bb_insn);
  if (bb_insn->call_hard_reg_args != NULL) bitmap_destroy (bb_insn->call_hard_reg_args);
  free (bb_insn);
}

static bb_t get_insn_bb (gen_ctx_t gen_ctx, MIR_insn_t insn) {
  return optimize_level == 0 ? get_insn_data_bb (insn) : ((bb_insn_t) insn->data)->bb;
}

static void create_new_bb_insns (gen_ctx_t gen_ctx, MIR_insn_t before, MIR_insn_t after,
                                 MIR_insn_t insn_for_bb) {
  MIR_insn_t insn;
  bb_insn_t bb_insn, new_bb_insn;
  bb_t bb;

  /* Null insn_for_bb means it should be in the 1st block: skip entry and exit blocks: */
  bb = insn_for_bb == NULL ? DLIST_EL (bb_t, curr_cfg->bbs, 2) : get_insn_bb (gen_ctx, insn_for_bb);
  if (optimize_level == 0) {
    for (insn = (before == NULL ? DLIST_HEAD (MIR_insn_t, curr_func_item->u.func->insns)
                                : DLIST_NEXT (MIR_insn_t, before));
         insn != after; insn = DLIST_NEXT (MIR_insn_t, insn))
      setup_insn_data (gen_ctx, insn, bb);
    return;
  }
  if (before != NULL && (bb_insn = before->data)->bb == bb) {
    for (insn = DLIST_NEXT (MIR_insn_t, before); insn != after;
         insn = DLIST_NEXT (MIR_insn_t, insn), bb_insn = new_bb_insn) {
      new_bb_insn = create_bb_insn (gen_ctx, insn, bb);
      DLIST_INSERT_AFTER (bb_insn_t, bb->bb_insns, bb_insn, new_bb_insn);
    }
  } else {
    gen_assert (after != NULL);
    bb_insn = after->data;
    insn = (before == NULL ? DLIST_HEAD (MIR_insn_t, curr_func_item->u.func->insns)
                           : DLIST_NEXT (MIR_insn_t, before));
    for (; insn != after; insn = DLIST_NEXT (MIR_insn_t, insn)) {
      new_bb_insn = create_bb_insn (gen_ctx, insn, bb);
      if (bb == bb_insn->bb)
        DLIST_INSERT_BEFORE (bb_insn_t, bb->bb_insns, bb_insn, new_bb_insn);
      else
        DLIST_APPEND (bb_insn_t, bb->bb_insns, new_bb_insn);
    }
  }
}

static void gen_delete_insn (gen_ctx_t gen_ctx, MIR_insn_t insn) {
  if (optimize_level == 0)
    delete_insn_data (insn);
  else
    delete_bb_insn (gen_ctx, insn->data);
  MIR_remove_insn (gen_ctx->ctx, curr_func_item, insn);
}

static void gen_add_insn_before (gen_ctx_t gen_ctx, MIR_insn_t before, MIR_insn_t insn) {
  MIR_context_t ctx = gen_ctx->ctx;
  MIR_insn_t insn_for_bb = before;

  gen_assert (!MIR_branch_code_p (insn->code) && insn->code != MIR_LABEL);
  if (before->code == MIR_LABEL) {
    insn_for_bb = DLIST_PREV (MIR_insn_t, before);
    gen_assert (insn_for_bb == NULL || !MIR_branch_code_p (insn_for_bb->code));
  }
  MIR_insert_insn_before (ctx, curr_func_item, before, insn);
  create_new_bb_insns (gen_ctx, DLIST_PREV (MIR_insn_t, insn), before, insn_for_bb);
}

static void gen_add_insn_after (gen_ctx_t gen_ctx, MIR_insn_t after, MIR_insn_t insn) {
  gen_assert (insn->code != MIR_LABEL);
  gen_assert (!MIR_branch_code_p (after->code));
  MIR_insert_insn_after (gen_ctx->ctx, curr_func_item, after, insn);
  create_new_bb_insns (gen_ctx, after, DLIST_NEXT (MIR_insn_t, insn), after);
}

static void gen_move_insn_before (gen_ctx_t gen_ctx, MIR_insn_t before, MIR_insn_t insn) {
  DLIST_REMOVE (MIR_insn_t, curr_func_item->u.func->insns, insn);
  MIR_insert_insn_before (gen_ctx->ctx, curr_func_item, before, insn);
  if (optimize_level != 0) {
    bb_insn_t bb_insn = insn->data, before_bb_insn = before->data;
    DLIST_REMOVE (bb_insn_t, bb_insn->bb->bb_insns, bb_insn);
    DLIST_INSERT_BEFORE (bb_insn_t, before_bb_insn->bb->bb_insns, before_bb_insn, bb_insn);
  }
}

static void MIR_UNUSED setup_call_hard_reg_args (gen_ctx_t gen_ctx, MIR_insn_t call_insn,
                                                 MIR_reg_t hard_reg) {
  insn_data_t insn_data;

  gen_assert (MIR_call_code_p (call_insn->code) && hard_reg <= MAX_HARD_REG);
  if (optimize_level != 0) {
    bitmap_set_bit_p (((bb_insn_t) call_insn->data)->call_hard_reg_args, hard_reg);
    return;
  }
  if ((insn_data = call_insn->data)->u.call_hard_reg_args == NULL)
    insn_data->u.call_hard_reg_args = (void *) bitmap_create2 (MAX_HARD_REG + 1);
  bitmap_set_bit_p (insn_data->u.call_hard_reg_args, hard_reg);
}

static void set_label_disp (gen_ctx_t gen_ctx, MIR_insn_t insn, size_t disp) {
  gen_assert (insn->code == MIR_LABEL);
  if (optimize_level == 0)
    ((insn_data_t) insn->data)->u.label_disp = disp;
  else
    ((bb_insn_t) insn->data)->label_disp = disp;
}
static size_t get_label_disp (gen_ctx_t gen_ctx, MIR_insn_t insn) {
  gen_assert (insn->code == MIR_LABEL);
  return (optimize_level == 0 ? ((insn_data_t) insn->data)->u.label_disp
                              : ((bb_insn_t) insn->data)->label_disp);
}

static void setup_used_hard_regs (gen_ctx_t gen_ctx, MIR_type_t type, MIR_reg_t hard_reg) {
  MIR_reg_t curr_hard_reg;
  int i, slots_num = target_locs_num (hard_reg, type);

  for (i = 0; i < slots_num; i++)
    if ((curr_hard_reg = target_nth_loc (hard_reg, type, i)) <= MAX_HARD_REG)
      bitmap_set_bit_p (func_used_hard_regs, curr_hard_reg);
}

static MIR_reg_t get_temp_hard_reg (MIR_type_t type, int first_p) {
  if (type == MIR_T_F) return first_p ? TEMP_FLOAT_HARD_REG1 : TEMP_FLOAT_HARD_REG2;
  if (type == MIR_T_D) return first_p ? TEMP_DOUBLE_HARD_REG1 : TEMP_DOUBLE_HARD_REG2;
  if (type == MIR_T_LD) return first_p ? TEMP_LDOUBLE_HARD_REG1 : TEMP_LDOUBLE_HARD_REG2;
  return first_p ? TEMP_INT_HARD_REG1 : TEMP_INT_HARD_REG2;
}

static bb_t create_bb (gen_ctx_t gen_ctx, MIR_insn_t insn) {
  bb_t bb = gen_malloc (gen_ctx, sizeof (struct bb));

  bb->pre = bb->rpost = bb->bfs = 0;
  bb->flag = FALSE;
  bb->loop_node = NULL;
  DLIST_INIT (bb_insn_t, bb->bb_insns);
  DLIST_INIT (in_edge_t, bb->in_edges);
  DLIST_INIT (out_edge_t, bb->out_edges);
  bb->in = bitmap_create2 (DEFAULT_INIT_BITMAP_BITS_NUM);
  bb->out = bitmap_create2 (DEFAULT_INIT_BITMAP_BITS_NUM);
  bb->gen = bitmap_create2 (DEFAULT_INIT_BITMAP_BITS_NUM);
  bb->kill = bitmap_create2 (DEFAULT_INIT_BITMAP_BITS_NUM);
  bb->dom_in = bitmap_create2 (DEFAULT_INIT_BITMAP_BITS_NUM);
  bb->dom_out = bitmap_create2 (DEFAULT_INIT_BITMAP_BITS_NUM);
  bb->max_int_pressure = bb->max_fp_pressure = 0;
  if (insn != NULL) {
    if (optimize_level == 0)
      setup_insn_data (gen_ctx, insn, bb);
    else
      add_new_bb_insn (gen_ctx, insn, bb);
  }
  return bb;
}

static void add_bb (gen_ctx_t gen_ctx, bb_t bb) {
  DLIST_APPEND (bb_t, curr_cfg->bbs, bb);
  bb->index = curr_bb_index++;
}

static edge_t create_edge (gen_ctx_t gen_ctx, bb_t src, bb_t dst, int append_p) {
  edge_t e = gen_malloc (gen_ctx, sizeof (struct edge));

  e->src = src;
  e->dst = dst;
  if (append_p) {
    DLIST_APPEND (in_edge_t, dst->in_edges, e);
    DLIST_APPEND (out_edge_t, src->out_edges, e);
  } else {
    DLIST_PREPEND (in_edge_t, dst->in_edges, e);
    DLIST_PREPEND (out_edge_t, src->out_edges, e);
  }
  e->back_edge_p = e->skipped_p = FALSE;
  return e;
}

static void delete_edge (edge_t e) {
  DLIST_REMOVE (out_edge_t, e->src->out_edges, e);
  DLIST_REMOVE (in_edge_t, e->dst->in_edges, e);
  free (e);
}

static void delete_bb (gen_ctx_t gen_ctx, bb_t bb) {
  edge_t e, next_e;

  for (e = DLIST_HEAD (out_edge_t, bb->out_edges); e != NULL; e = next_e) {
    next_e = DLIST_NEXT (out_edge_t, e);
    delete_edge (e);
  }
  for (e = DLIST_HEAD (in_edge_t, bb->in_edges); e != NULL; e = next_e) {
    next_e = DLIST_NEXT (in_edge_t, e);
    delete_edge (e);
  }
  DLIST_REMOVE (bb_t, curr_cfg->bbs, bb);
  bitmap_destroy (bb->in);
  bitmap_destroy (bb->out);
  bitmap_destroy (bb->gen);
  bitmap_destroy (bb->kill);
  bitmap_destroy (bb->dom_in);
  bitmap_destroy (bb->dom_out);
  free (bb);
}

static void DFS (bb_t bb, size_t *pre, size_t *rpost) {
  edge_t e;

  bb->pre = (*pre)++;
  for (e = DLIST_HEAD (out_edge_t, bb->out_edges); e != NULL; e = DLIST_NEXT (out_edge_t, e))
    if (e->dst->pre == 0)
      DFS (e->dst, pre, rpost);
    else if (e->dst->rpost == 0)
      e->back_edge_p = TRUE;
  bb->rpost = (*rpost)--;
}

static void enumerate_bbs (gen_ctx_t gen_ctx) {
  size_t pre, rpost;

  for (bb_t bb = DLIST_HEAD (bb_t, curr_cfg->bbs); bb != NULL; bb = DLIST_NEXT (bb_t, bb))
    bb->pre = bb->rpost = 0;
  pre = 1;
  rpost = DLIST_LENGTH (bb_t, curr_cfg->bbs);
  DFS (DLIST_HEAD (bb_t, curr_cfg->bbs), &pre, &rpost);
}

static loop_node_t top_loop_node (bb_t bb) {
  for (loop_node_t loop_node = bb->loop_node;; loop_node = loop_node->parent)
    if (loop_node->parent == NULL) return loop_node;
}

static loop_node_t create_loop_node (gen_ctx_t gen_ctx, bb_t bb) {
  loop_node_t loop_node = gen_malloc (gen_ctx, sizeof (struct loop_node));

  loop_node->index = curr_loop_node_index++;
  loop_node->bb = bb;
  if (bb != NULL) bb->loop_node = loop_node;
  loop_node->parent = NULL;
  loop_node->entry = NULL;
  loop_node->max_int_pressure = loop_node->max_fp_pressure = 0;
  DLIST_INIT (loop_node_t, loop_node->children);
  return loop_node;
}

static int process_loop (gen_ctx_t gen_ctx, bb_t entry_bb) {
  edge_t e;
  loop_node_t loop_node, new_loop_node, queue_node;
  bb_t queue_bb;

  VARR_TRUNC (loop_node_t, loop_nodes, 0);
  VARR_TRUNC (loop_node_t, queue_nodes, 0);
  bitmap_clear (temp_bitmap);
  for (e = DLIST_HEAD (in_edge_t, entry_bb->in_edges); e != NULL; e = DLIST_NEXT (in_edge_t, e))
    if (e->back_edge_p && e->src != entry_bb) {
      loop_node = top_loop_node (e->src);
      if (!bitmap_set_bit_p (temp_bitmap, loop_node->index)) continue;
      VARR_PUSH (loop_node_t, loop_nodes, loop_node);
      VARR_PUSH (loop_node_t, queue_nodes, loop_node);
    }
  while (VARR_LENGTH (loop_node_t, queue_nodes) != 0) {
    queue_node = VARR_POP (loop_node_t, queue_nodes);
    if ((queue_bb = queue_node->bb) == NULL) queue_bb = queue_node->entry->bb; /* subloop */
    /* entry block is achieved which means multiple entry loop -- just ignore */
    if (queue_bb == DLIST_HEAD (bb_t, curr_cfg->bbs)) return FALSE;
    for (e = DLIST_HEAD (in_edge_t, queue_bb->in_edges); e != NULL; e = DLIST_NEXT (in_edge_t, e))
      if (e->src != entry_bb) {
        loop_node = top_loop_node (e->src);
        if (!bitmap_set_bit_p (temp_bitmap, loop_node->index)) continue;
        VARR_PUSH (loop_node_t, loop_nodes, loop_node);
        VARR_PUSH (loop_node_t, queue_nodes, loop_node);
      }
  }
  loop_node = entry_bb->loop_node;
  VARR_PUSH (loop_node_t, loop_nodes, loop_node);
  new_loop_node = create_loop_node (gen_ctx, NULL);
  new_loop_node->entry = loop_node;
  while (VARR_LENGTH (loop_node_t, loop_nodes) != 0) {
    loop_node = VARR_POP (loop_node_t, loop_nodes);
    DLIST_APPEND (loop_node_t, new_loop_node->children, loop_node);
    loop_node->parent = new_loop_node;
  }
  return TRUE;
}

static void setup_loop_pressure (gen_ctx_t gen_ctx, loop_node_t loop_node) {
  for (loop_node_t curr = DLIST_HEAD (loop_node_t, loop_node->children); curr != NULL;
       curr = DLIST_NEXT (loop_node_t, curr)) {
    if (curr->bb == NULL) {
      setup_loop_pressure (gen_ctx, curr);
    } else {
      curr->max_int_pressure = curr->bb->max_int_pressure;
      curr->max_fp_pressure = curr->bb->max_fp_pressure;
    }
    if (loop_node->max_int_pressure < curr->max_int_pressure)
      loop_node->max_int_pressure = curr->max_int_pressure;
    if (loop_node->max_fp_pressure < curr->max_fp_pressure)
      loop_node->max_fp_pressure = curr->max_fp_pressure;
  }
}

static int compare_bb_loop_nodes (const void *p1, const void *p2) {
  bb_t bb1 = (*(const loop_node_t *) p1)->bb, bb2 = (*(const loop_node_t *) p2)->bb;

  return bb1->rpost > bb2->rpost ? -1 : bb1->rpost < bb2->rpost ? 1 : 0;
}

static int build_loop_tree (gen_ctx_t gen_ctx) {
  loop_node_t loop_node;
  edge_t e;
  int loops_p = FALSE;

  curr_loop_node_index = 0;
  enumerate_bbs (gen_ctx);
  VARR_TRUNC (loop_node_t, loop_entries, 0);
  for (bb_t bb = DLIST_HEAD (bb_t, curr_cfg->bbs); bb != NULL; bb = DLIST_NEXT (bb_t, bb)) {
    loop_node = create_loop_node (gen_ctx, bb);
    loop_node->entry = loop_node;
    for (e = DLIST_HEAD (in_edge_t, bb->in_edges); e != NULL; e = DLIST_NEXT (in_edge_t, e))
      if (e->back_edge_p) {
        VARR_PUSH (loop_node_t, loop_entries, loop_node);
        break;
      }
  }
  qsort (VARR_ADDR (loop_node_t, loop_entries), VARR_LENGTH (loop_node_t, loop_entries),
         sizeof (loop_node_t), compare_bb_loop_nodes);
  for (size_t i = 0; i < VARR_LENGTH (loop_node_t, loop_entries); i++)
    if (process_loop (gen_ctx, VARR_GET (loop_node_t, loop_entries, i)->bb)) loops_p = TRUE;
  curr_cfg->root_loop_node = create_loop_node (gen_ctx, NULL);
  for (bb_t bb = DLIST_HEAD (bb_t, curr_cfg->bbs); bb != NULL; bb = DLIST_NEXT (bb_t, bb))
    if ((loop_node = top_loop_node (bb)) != curr_cfg->root_loop_node) {
      DLIST_APPEND (loop_node_t, curr_cfg->root_loop_node->children, loop_node);
      loop_node->parent = curr_cfg->root_loop_node;
    }
  setup_loop_pressure (gen_ctx, curr_cfg->root_loop_node);
  return loops_p;
}

static void destroy_loop_tree (gen_ctx_t gen_ctx, loop_node_t root) {
  loop_node_t node, next;

  if (root->bb != NULL) {
    root->bb->loop_node = NULL;
  } else {
    for (node = DLIST_HEAD (loop_node_t, root->children); node != NULL; node = next) {
      next = DLIST_NEXT (loop_node_t, node);
      destroy_loop_tree (gen_ctx, node);
    }
  }
  free (root);
}

static void update_min_max_reg (gen_ctx_t gen_ctx, MIR_reg_t reg) {
  if (reg == 0) return;
  if (curr_cfg->max_reg == 0 || curr_cfg->min_reg > reg) curr_cfg->min_reg = reg;
  if (curr_cfg->max_reg < reg) curr_cfg->max_reg = reg;
}

static MIR_reg_t gen_new_temp_reg (gen_ctx_t gen_ctx, MIR_type_t type, MIR_func_t func) {
  MIR_reg_t reg = _MIR_new_temp_reg (gen_ctx->ctx, type, func);

  update_min_max_reg (gen_ctx, reg);
  return reg;
}

static MIR_reg_t reg2breg (gen_ctx_t gen_ctx, MIR_reg_t reg) { return reg - curr_cfg->min_reg; }
static MIR_reg_t breg2reg (gen_ctx_t gen_ctx, MIR_reg_t breg) { return breg + curr_cfg->min_reg; }
static MIR_reg_t reg2var (gen_ctx_t gen_ctx, MIR_reg_t reg) {
  return reg2breg (gen_ctx, reg) + MAX_HARD_REG + 1;
}
static MIR_reg_t var_is_reg_p (MIR_reg_t var) { return var > MAX_HARD_REG; }
static MIR_reg_t var2reg (gen_ctx_t gen_ctx, MIR_reg_t var) {
  gen_assert (var > MAX_HARD_REG);
  return breg2reg (gen_ctx, var - MAX_HARD_REG - 1);
}
static MIR_reg_t var2breg (gen_ctx_t gen_ctx, MIR_reg_t var) {
  gen_assert (var > MAX_HARD_REG);
  return var - MAX_HARD_REG - 1;
}

static MIR_reg_t get_nregs (gen_ctx_t gen_ctx) {
  return curr_cfg->max_reg == 0 ? 0 : curr_cfg->max_reg - curr_cfg->min_reg + 1;
}

static MIR_reg_t get_nvars (gen_ctx_t gen_ctx) { return get_nregs (gen_ctx) + MAX_HARD_REG + 1; }

static int move_code_p (MIR_insn_code_t code) {
  return code == MIR_MOV || code == MIR_FMOV || code == MIR_DMOV || code == MIR_LDMOV;
}

static int move_p (MIR_insn_t insn) {
  return (move_code_p (insn->code)
          && (insn->ops[0].mode == MIR_OP_REG || insn->ops[0].mode == MIR_OP_HARD_REG)
          && (insn->ops[1].mode == MIR_OP_REG || insn->ops[1].mode == MIR_OP_HARD_REG));
}

static int imm_move_p (MIR_insn_t insn) {
  return (move_code_p (insn->code)
          && (insn->ops[0].mode == MIR_OP_REG || insn->ops[0].mode == MIR_OP_HARD_REG)
          && (insn->ops[1].mode == MIR_OP_INT || insn->ops[1].mode == MIR_OP_UINT
              || insn->ops[1].mode == MIR_OP_FLOAT || insn->ops[1].mode == MIR_OP_DOUBLE
              || insn->ops[1].mode == MIR_OP_LDOUBLE || insn->ops[1].mode == MIR_OP_REF));
}

typedef struct {
  MIR_insn_t insn;
  size_t nops, op_num, op_part_num, passed_mem_num;
} insn_var_iterator_t;

static inline void insn_var_iterator_init (gen_ctx_t gen_ctx, insn_var_iterator_t *iter,
                                           MIR_insn_t insn) {
  iter->insn = insn;
  iter->nops = MIR_insn_nops (gen_ctx->ctx, insn);
  iter->op_num = 0;
  iter->op_part_num = 0;
  iter->passed_mem_num = 0;
}

static inline int insn_var_iterator_next (gen_ctx_t gen_ctx, insn_var_iterator_t *iter,
                                          MIR_reg_t *var, int *op_num, int *out_p, int *mem_p,
                                          size_t *passed_mem_num) {
  MIR_op_t op;

  while (iter->op_num < iter->nops) {
    *op_num = iter->op_num;
    MIR_insn_op_mode (gen_ctx->ctx, iter->insn, iter->op_num, out_p);
    op = iter->insn->ops[iter->op_num];
    *mem_p = FALSE;
    *passed_mem_num = iter->passed_mem_num;
    while (iter->op_part_num < 2) {
      if (op.mode == MIR_OP_MEM || op.mode == MIR_OP_HARD_REG_MEM) {
        *mem_p = TRUE;
        *passed_mem_num = ++iter->passed_mem_num;
        *out_p = FALSE;
        if (op.mode == MIR_OP_MEM) {
          *var = iter->op_part_num == 0 ? op.u.mem.base : op.u.mem.index;
          if (*var == 0) {
            iter->op_part_num++;
            continue;
          }
          *var = reg2var (gen_ctx, *var);
        } else {
          *var = iter->op_part_num == 0 ? op.u.hard_reg_mem.base : op.u.hard_reg_mem.index;
          if (*var == MIR_NON_HARD_REG) {
            iter->op_part_num++;
            continue;
          }
        }
      } else if (iter->op_part_num > 0) {
        break;
      } else if (op.mode == MIR_OP_REG) {
        *var = reg2var (gen_ctx, op.u.reg);
      } else if (op.mode == MIR_OP_HARD_REG) {
        *var = op.u.hard_reg;
      } else
        break;
      iter->op_part_num++;
      return TRUE;
    }
    iter->op_num++;
    iter->op_part_num = 0;
  }
  return FALSE;
}

#define FOREACH_INSN_VAR(gen_ctx, iterator, insn, var, op_num, out_p, mem_p, passed_mem_num) \
  for (insn_var_iterator_init (gen_ctx, &iterator, insn);                                    \
       insn_var_iterator_next (gen_ctx, &iterator, &var, &op_num, &out_p, &mem_p,            \
                               &passed_mem_num);)

#if !MIR_NO_GEN_DEBUG
static void output_in_edges (gen_ctx_t gen_ctx, bb_t bb) {
  edge_t e;

  fprintf (debug_file, "  in edges:");
  for (e = DLIST_HEAD (in_edge_t, bb->in_edges); e != NULL; e = DLIST_NEXT (in_edge_t, e)) {
    fprintf (debug_file, " %3lu", (unsigned long) e->src->index);
    if (e->skipped_p) fprintf (debug_file, "(CCP skip)");
  }
  fprintf (debug_file, "\n");
}

static void output_out_edges (gen_ctx_t gen_ctx, bb_t bb) {
  edge_t e;

  fprintf (debug_file, "  out edges:");
  for (e = DLIST_HEAD (out_edge_t, bb->out_edges); e != NULL; e = DLIST_NEXT (out_edge_t, e)) {
    fprintf (debug_file, " %3lu", (unsigned long) e->dst->index);
    if (e->skipped_p) fprintf (debug_file, "(CCP skip)");
  }
  fprintf (debug_file, "\n");
}

static void output_bitmap (gen_ctx_t gen_ctx, const char *head, bitmap_t bm, int var_p) {
  MIR_context_t ctx = gen_ctx->ctx;
  size_t nel;
  bitmap_iterator_t bi;

  if (bm == NULL || bitmap_empty_p (bm)) return;
  fprintf (debug_file, "%s", head);
  FOREACH_BITMAP_BIT (bi, bm, nel) {
    fprintf (debug_file, " %3lu", (unsigned long) nel);
    if (var_p && var_is_reg_p (nel))
      fprintf (debug_file, "(%s:%s)",
               MIR_type_str (ctx,
                             MIR_reg_type (ctx, var2reg (gen_ctx, nel), curr_func_item->u.func)),
               MIR_reg_name (ctx, var2reg (gen_ctx, nel), curr_func_item->u.func));
  }
  fprintf (debug_file, "\n");
}

static int get_op_reg_index (gen_ctx_t gen_ctx, MIR_op_t op);
static void print_bb_insn (gen_ctx_t gen_ctx, bb_insn_t bb_insn, int with_notes_p) {
  MIR_context_t ctx = gen_ctx->ctx;
  MIR_op_t op;
  int first_p;
  size_t nel;
  bitmap_iterator_t bi;

  MIR_output_insn (ctx, debug_file, bb_insn->insn, curr_func_item->u.func, FALSE);
  fprintf (debug_file, " # indexes: ");
  for (size_t i = 0; i < bb_insn->insn->nops; i++) {
    op = bb_insn->insn->ops[i];
    if (i != 0) fprintf (debug_file, ",");
    if (op.data == NULL)
      fprintf (debug_file, "_");
    else
      fprintf (debug_file, "%d", get_op_reg_index (gen_ctx, op));
  }
  if (with_notes_p) {
    for (dead_var_t dv = DLIST_HEAD (dead_var_t, bb_insn->dead_vars); dv != NULL;
         dv = DLIST_NEXT (dead_var_t, dv)) {
      if (var_is_reg_p (dv->var)) {
        op.mode = MIR_OP_REG;
        op.u.reg = var2reg (gen_ctx, dv->var);
      } else {
        op.mode = MIR_OP_HARD_REG;
        op.u.hard_reg = dv->var;
      }
      fprintf (debug_file, dv == DLIST_HEAD (dead_var_t, bb_insn->dead_vars) ? " # dead: " : " ");
      MIR_output_op (ctx, debug_file, op, curr_func_item->u.func);
    }
    if (MIR_call_code_p (bb_insn->insn->code)) {
      first_p = TRUE;
      FOREACH_BITMAP_BIT (bi, bb_insn->call_hard_reg_args, nel) {
        fprintf (debug_file, first_p ? " # call used: hr%ld" : " hr%ld", (unsigned long) nel);
        first_p = FALSE;
      }
    }
  }
  fprintf (debug_file, "\n");
}

static void print_CFG (gen_ctx_t gen_ctx, int bb_p, int pressure_p, int insns_p, int insn_index_p,
                       void (*bb_info_print_func) (gen_ctx_t, bb_t)) {
  bb_t bb, insn_bb;

  if (optimize_level == 0) {
    bb = NULL;
    for (MIR_insn_t insn = DLIST_HEAD (MIR_insn_t, curr_func_item->u.func->insns); insn != NULL;
         insn = DLIST_NEXT (MIR_insn_t, insn)) {
      if (bb_p && (insn_bb = get_insn_data_bb (insn)) != bb) {
        bb = insn_bb;
        fprintf (debug_file, "BB %3lu:\n", (unsigned long) bb->index);
        output_in_edges (gen_ctx, bb);
        output_out_edges (gen_ctx, bb);
        if (bb_info_print_func != NULL) {
          bb_info_print_func (gen_ctx, bb);
          fprintf (debug_file, "\n");
        }
      }
      if (insns_p) MIR_output_insn (gen_ctx->ctx, debug_file, insn, curr_func_item->u.func, TRUE);
    }
    return;
  }
  for (bb = DLIST_HEAD (bb_t, curr_cfg->bbs); bb != NULL; bb = DLIST_NEXT (bb_t, bb)) {
    if (bb_p) {
      fprintf (debug_file, "BB %3lu", (unsigned long) bb->index);
      if (pressure_p)
        fprintf (debug_file, " (pressure: int=%d, fp=%d)", bb->max_int_pressure,
                 bb->max_fp_pressure);
      if (bb->loop_node == NULL)
        fprintf (debug_file, "\n");
      else
        fprintf (debug_file, " (loop%3lu):\n", (unsigned long) bb->loop_node->parent->index);
      output_in_edges (gen_ctx, bb);
      output_out_edges (gen_ctx, bb);
      if (bb_info_print_func != NULL) {
        bb_info_print_func (gen_ctx, bb);
        fprintf (debug_file, "\n");
      }
    }
    if (insns_p) {
      for (bb_insn_t bb_insn = DLIST_HEAD (bb_insn_t, bb->bb_insns); bb_insn != NULL;
           bb_insn = DLIST_NEXT (bb_insn_t, bb_insn)) {
        if (insn_index_p) fprintf (debug_file, "  %-5lu", (unsigned long) bb_insn->index);
        print_bb_insn (gen_ctx, bb_insn, TRUE);
      }
      fprintf (debug_file, "\n");
    }
  }
}

static void print_varr_insns (gen_ctx_t gen_ctx, const char *title, VARR (bb_insn_t) * bb_insns) {
  fprintf (debug_file, "%s insns:\n", title);
  for (size_t i = 0; i < VARR_LENGTH (bb_insn_t, bb_insns); i++) {
    bb_insn_t bb_insn = VARR_GET (bb_insn_t, bb_insns, i);
    if (bb_insn == NULL) continue;
    fprintf (debug_file, "  %-5lu", (unsigned long) bb_insn->index);
    print_bb_insn (gen_ctx, bb_insn, TRUE);
  }
}

static void print_loop_subtree (gen_ctx_t gen_ctx, loop_node_t root, int level, int bb_p) {
  if (root->bb != NULL && !bb_p) return;
  for (int i = 0; i < 2 * level + 2; i++) fprintf (debug_file, " ");
  if (root->bb != NULL) {
    gen_assert (DLIST_HEAD (loop_node_t, root->children) == NULL);
    fprintf (debug_file, "BB%-3lu (pressure: int=%d, fp=%d)\n", (unsigned long) root->bb->index,
             root->max_int_pressure, root->max_fp_pressure);
    return;
  }
  fprintf (debug_file, "Loop%3lu (pressure: int=%d, fp=%d)", (unsigned long) root->index,
           root->max_int_pressure, root->max_fp_pressure);
  if (curr_cfg->root_loop_node == root)
    fprintf (debug_file, ":\n");
  else
    fprintf (debug_file, " (entry - bb%lu):\n", (unsigned long) root->entry->bb->index);
  for (loop_node_t node = DLIST_HEAD (loop_node_t, root->children); node != NULL;
       node = DLIST_NEXT (loop_node_t, node))
    print_loop_subtree (gen_ctx, node, level + 1, bb_p);
}

static void print_loop_tree (gen_ctx_t gen_ctx, int bb_p) {
  if (curr_cfg->root_loop_node == NULL) return;
  fprintf (debug_file, "Loop Tree\n");
  print_loop_subtree (gen_ctx, curr_cfg->root_loop_node, 0, bb_p);
}

#endif

static void rename_op_reg (gen_ctx_t gen_ctx, MIR_op_t *op_ref, MIR_reg_t reg, MIR_reg_t new_reg,
                           MIR_insn_t insn) {
  MIR_context_t ctx = gen_ctx->ctx;
  int change_p = FALSE;

  if (op_ref->mode == MIR_OP_REG && op_ref->u.reg == reg) {
    op_ref->u.reg = new_reg;
    change_p = TRUE;
  } else if (op_ref->mode == MIR_OP_MEM) {
    if (op_ref->u.mem.base == reg) {
      op_ref->u.mem.base = new_reg;
      change_p = TRUE;
    }
    if (op_ref->u.mem.index == reg) {
      op_ref->u.mem.index = new_reg;
      change_p = TRUE;
    }
  }
  if (!change_p) return; /* definition was already changed from another use */
  DEBUG (2, {
    MIR_func_t func = curr_func_item->u.func;

    fprintf (debug_file, "    Change %s to %s in insn %-5lu", MIR_reg_name (ctx, reg, func),
             MIR_reg_name (ctx, new_reg, func), (long unsigned) ((bb_insn_t) insn->data)->index);
    print_bb_insn (gen_ctx, insn->data, FALSE);
  });
}

static mv_t get_free_move (gen_ctx_t gen_ctx) {
  mv_t mv;

  if ((mv = DLIST_HEAD (mv_t, curr_cfg->free_moves)) != NULL)
    DLIST_REMOVE (mv_t, curr_cfg->free_moves, mv);
  else
    mv = gen_malloc (gen_ctx, sizeof (struct mv));
  DLIST_APPEND (mv_t, curr_cfg->used_moves, mv);
  return mv;
}

static void free_move (gen_ctx_t gen_ctx, mv_t mv) {
  DLIST_REMOVE (mv_t, curr_cfg->used_moves, mv);
  DLIST_APPEND (mv_t, curr_cfg->free_moves, mv);
}

static void build_func_cfg (gen_ctx_t gen_ctx) {
  MIR_context_t ctx = gen_ctx->ctx;
  MIR_insn_t insn, next_insn;
  size_t i, nops;
  MIR_op_t *op;
  MIR_var_t var;
  bb_t bb, prev_bb, entry_bb, exit_bb, label_bb;

  DLIST_INIT (bb_t, curr_cfg->bbs);
  DLIST_INIT (mv_t, curr_cfg->used_moves);
  DLIST_INIT (mv_t, curr_cfg->free_moves);
  curr_cfg->curr_bb_insn_index = 0;
  curr_cfg->max_reg = 0;
  curr_cfg->min_reg = 0;
  curr_cfg->non_conflicting_moves = 0;
  curr_cfg->root_loop_node = NULL;
  curr_bb_index = 0;
  for (i = 0; i < VARR_LENGTH (MIR_var_t, curr_func_item->u.func->vars); i++) {
    var = VARR_GET (MIR_var_t, curr_func_item->u.func->vars, i);
    update_min_max_reg (gen_ctx, MIR_reg (ctx, var.name, curr_func_item->u.func));
  }
  entry_bb = create_bb (gen_ctx, NULL);
  add_bb (gen_ctx, entry_bb);
  exit_bb = create_bb (gen_ctx, NULL);
  add_bb (gen_ctx, exit_bb);
  insn = DLIST_HEAD (MIR_insn_t, curr_func_item->u.func->insns);
  if (insn == NULL || insn->code == MIR_LABEL || MIR_call_code_p (insn->code)) {
    /* To deal with special cases like adding insns before call in
       machinize or moving invariant out of loop: */
    MIR_prepend_insn (ctx, curr_func_item, MIR_new_label (ctx));
    insn = DLIST_HEAD (MIR_insn_t, curr_func_item->u.func->insns);
  }
  bb = create_bb (gen_ctx, NULL);
  add_bb (gen_ctx, bb);
  for (; insn != NULL; insn = next_insn) {
    next_insn = DLIST_NEXT (MIR_insn_t, insn);
    if (insn->data == NULL) {
      if (optimize_level != 0)
        add_new_bb_insn (gen_ctx, insn, bb);
      else
        setup_insn_data (gen_ctx, insn, bb);
    }
    nops = MIR_insn_nops (ctx, insn);
    if (next_insn != NULL
        && (MIR_branch_code_p (insn->code) || insn->code == MIR_RET || insn->code == MIR_SWITCH
            || next_insn->code == MIR_LABEL)) {
      prev_bb = bb;
      if (next_insn->code == MIR_LABEL && next_insn->data != NULL)
        bb = get_insn_bb (gen_ctx, next_insn);
      else
        bb = create_bb (gen_ctx, next_insn);
      add_bb (gen_ctx, bb);
      if (insn->code != MIR_JMP && insn->code != MIR_RET && insn->code != MIR_SWITCH)
        create_edge (gen_ctx, prev_bb, bb, TRUE);
    }
    for (i = 0; i < nops; i++)
      if ((op = &insn->ops[i])->mode == MIR_OP_LABEL) {
        if (op->u.label->data == NULL) create_bb (gen_ctx, op->u.label);
        label_bb = get_insn_bb (gen_ctx, op->u.label);
        create_edge (gen_ctx, get_insn_bb (gen_ctx, insn), label_bb, TRUE);
      } else if (op->mode == MIR_OP_REG) {
        update_min_max_reg (gen_ctx, op->u.reg);
      } else if (op->mode == MIR_OP_MEM) {
        update_min_max_reg (gen_ctx, op->u.mem.base);
        update_min_max_reg (gen_ctx, op->u.mem.index);
      }
  }
  /* Add additional edges with entry and exit */
  for (bb = DLIST_HEAD (bb_t, curr_cfg->bbs); bb != NULL; bb = DLIST_NEXT (bb_t, bb)) {
    if (bb != entry_bb && DLIST_HEAD (in_edge_t, bb->in_edges) == NULL)
      create_edge (gen_ctx, entry_bb, bb, TRUE);
    if (bb != exit_bb && DLIST_HEAD (out_edge_t, bb->out_edges) == NULL)
      create_edge (gen_ctx, bb, exit_bb, TRUE);
  }
  enumerate_bbs (gen_ctx);
  VARR_CREATE (reg_info_t, curr_cfg->breg_info, 128);
  curr_cfg->call_crossed_bregs = bitmap_create2 (curr_cfg->max_reg);
}

static void destroy_func_cfg (gen_ctx_t gen_ctx) {
  MIR_insn_t insn;
  bb_insn_t bb_insn;
  bb_t bb, next_bb;
  mv_t mv, next_mv;

  gen_assert (curr_func_item->item_type == MIR_func_item && curr_func_item->data != NULL);
  for (insn = DLIST_HEAD (MIR_insn_t, curr_func_item->u.func->insns); insn != NULL;
       insn = DLIST_NEXT (MIR_insn_t, insn))
    if (optimize_level == 0) {
      gen_assert (insn->data != NULL);
      delete_insn_data (insn);
    } else {
      bb_insn = insn->data;
      gen_assert (bb_insn != NULL);
      delete_bb_insn (gen_ctx, bb_insn);
    }
  for (bb = DLIST_HEAD (bb_t, curr_cfg->bbs); bb != NULL; bb = next_bb) {
    next_bb = DLIST_NEXT (bb_t, bb);
    delete_bb (gen_ctx, bb);
  }
  for (mv = DLIST_HEAD (mv_t, curr_cfg->used_moves); mv != NULL; mv = next_mv) {
    next_mv = DLIST_NEXT (mv_t, mv);
    free (mv);
  }
  for (mv = DLIST_HEAD (mv_t, curr_cfg->free_moves); mv != NULL; mv = next_mv) {
    next_mv = DLIST_NEXT (mv_t, mv);
    free (mv);
  }
  VARR_DESTROY (reg_info_t, curr_cfg->breg_info);
  bitmap_destroy (curr_cfg->call_crossed_bregs);
  free (curr_func_item->data);
  curr_func_item->data = NULL;
}

static int rpost_cmp (const void *a1, const void *a2) {
  return (*(const struct bb **) a1)->rpost - (*(const struct bb **) a2)->rpost;
}

static int post_cmp (const void *a1, const void *a2) { return -rpost_cmp (a1, a2); }

DEF_VARR (bb_t);

struct data_flow_ctx {
  VARR (bb_t) * worklist, *pending;
  bitmap_t bb_to_consider;
};

#define worklist gen_ctx->data_flow_ctx->worklist
#define pending gen_ctx->data_flow_ctx->pending
#define bb_to_consider gen_ctx->data_flow_ctx->bb_to_consider

static void solve_dataflow (gen_ctx_t gen_ctx, int forward_p, void (*con_func_0) (bb_t),
                            int (*con_func_n) (gen_ctx_t, bb_t),
                            int (*trans_func) (gen_ctx_t, bb_t)) {
  size_t i, iter;
  bb_t bb, *addr;
  VARR (bb_t) * t;

  VARR_TRUNC (bb_t, worklist, 0);
  for (bb = DLIST_HEAD (bb_t, curr_cfg->bbs); bb != NULL; bb = DLIST_NEXT (bb_t, bb))
    VARR_PUSH (bb_t, worklist, bb);
  VARR_TRUNC (bb_t, pending, 0);
  iter = 0;
  while (VARR_LENGTH (bb_t, worklist) != 0) {
    VARR_TRUNC (bb_t, pending, 0);
    addr = VARR_ADDR (bb_t, worklist);
    qsort (addr, VARR_LENGTH (bb_t, worklist), sizeof (bb), forward_p ? rpost_cmp : post_cmp);
    bitmap_clear (bb_to_consider);
    for (i = 0; i < VARR_LENGTH (bb_t, worklist); i++) {
      int changed_p = iter == 0;
      edge_t e;

      bb = addr[i];
      if (forward_p) {
        if (DLIST_HEAD (in_edge_t, bb->in_edges) == NULL)
          con_func_0 (bb);
        else
          changed_p |= con_func_n (gen_ctx, bb);
      } else {
        if (DLIST_HEAD (out_edge_t, bb->out_edges) == NULL)
          con_func_0 (bb);
        else
          changed_p |= con_func_n (gen_ctx, bb);
      }
      if (changed_p && trans_func (gen_ctx, bb)) {
        if (forward_p) {
          for (e = DLIST_HEAD (out_edge_t, bb->out_edges); e != NULL;
               e = DLIST_NEXT (out_edge_t, e))
            if (bitmap_set_bit_p (bb_to_consider, e->dst->index)) VARR_PUSH (bb_t, pending, e->dst);
        } else {
          for (e = DLIST_HEAD (in_edge_t, bb->in_edges); e != NULL; e = DLIST_NEXT (in_edge_t, e))
            if (bitmap_set_bit_p (bb_to_consider, e->src->index)) VARR_PUSH (bb_t, pending, e->src);
        }
      }
    }
    iter++;
    t = worklist;
    worklist = pending;
    pending = t;
  }
}

static void init_data_flow (gen_ctx_t gen_ctx) {
  gen_ctx->data_flow_ctx = gen_malloc (gen_ctx, sizeof (struct data_flow_ctx));
  VARR_CREATE (bb_t, worklist, 0);
  VARR_CREATE (bb_t, pending, 0);
  bb_to_consider = bitmap_create2 (512);
}

static void finish_data_flow (gen_ctx_t gen_ctx) {
  VARR_DESTROY (bb_t, worklist);
  VARR_DESTROY (bb_t, pending);
  bitmap_destroy (bb_to_consider);
  free (gen_ctx->data_flow_ctx);
  gen_ctx->data_flow_ctx = NULL;
}

/* New Page */

/* Building SSA.  First we build optimized maximal SSA, then we minimize it
   getting minimal SSA for reducible CFGs. There are two SSA representations:

   1. Def pointers only:

      phi|insn: out:v1, in, in
                       ^
                       |
      phi|insn: out, in:v1, ...

   2. Def-use chains (we don't use mir-lists to use less memory):

      phi|insn: out:v1, in, in
                    | (op.data)
                    V
                  ssa_edge (next_use)---------------> ssa_edge
                       ^                                ^
                       | (op.data)                      | (op.data)
      phi|insn: out, in:v1, ...        phi|insn: out, in:v1, ...

   We use conventional SSA to make out-of-ssa fast and simple.  We don't rename all regs for SSA.
   All phi insns always use the same reg to guarantee conventional SSA.  It also means that
   some regs have more one definition but ssa edges represent the correct SSA.  The only
   optimization in the pipeline which would benefit from full renaming is copy propagation (full
   SSA copy propagation would not keep conventional SSA).
*/

typedef struct ssa_edge *ssa_edge_t;

struct ssa_edge {
  bb_insn_t use, def;
  char flag;
  uint16_t def_op_num;
  uint32_t use_op_num;
  ssa_edge_t prev_use, next_use; /* of the same def: we have only head in op.data */
};

typedef struct def_tab_el {
  bb_t bb;       /* table key */
  MIR_reg_t reg; /* another key */
  bb_insn_t def;
} def_tab_el_t;
DEF_HTAB (def_tab_el_t);

DEF_VARR (MIR_op_t);
DEF_VARR (ssa_edge_t);
DEF_VARR (char);
DEF_VARR (size_t);

struct ssa_ctx {
  int def_use_repr_p; /* flag of def_use_chains */
  /* Insns defining undef and initial arg values. They are not in insn lists. */
  VARR (bb_insn_t) * arg_bb_insns, *undef_insns;
  VARR (bb_insn_t) * phis, *deleted_phis;
  VARR (MIR_op_t) * temp_ops;
  HTAB (def_tab_el_t) * def_tab; /* reg,bb -> insn defining reg  */
  /* used for renaming: */
  VARR (ssa_edge_t) * ssa_edges_to_process;
  VARR (size_t) * curr_reg_indexes;
  VARR (char) * reg_name;
};

#define def_use_repr_p gen_ctx->ssa_ctx->def_use_repr_p
#define arg_bb_insns gen_ctx->ssa_ctx->arg_bb_insns
#define undef_insns gen_ctx->ssa_ctx->undef_insns
#define phis gen_ctx->ssa_ctx->phis
#define deleted_phis gen_ctx->ssa_ctx->deleted_phis
#define temp_ops gen_ctx->ssa_ctx->temp_ops
#define def_tab gen_ctx->ssa_ctx->def_tab
#define ssa_edges_to_process gen_ctx->ssa_ctx->ssa_edges_to_process
#define curr_reg_indexes gen_ctx->ssa_ctx->curr_reg_indexes
#define reg_name gen_ctx->ssa_ctx->reg_name

static int get_op_reg_index (gen_ctx_t gen_ctx, MIR_op_t op) {
  return def_use_repr_p ? ((ssa_edge_t) op.data)->def->index : ((bb_insn_t) op.data)->index;
}

static htab_hash_t def_tab_el_hash (def_tab_el_t el, void *arg) {
  return mir_hash_finish (
    mir_hash_step (mir_hash_step (mir_hash_init (0x33), (uint64_t) el.bb), (uint64_t) el.reg));
}

static int def_tab_el_eq (def_tab_el_t el1, def_tab_el_t el2, void *arg) {
  return el1.reg == el2.reg && el1.bb == el2.bb;
}

static MIR_insn_code_t get_move_code (MIR_type_t type) {
  return (type == MIR_T_F    ? MIR_FMOV
          : type == MIR_T_D  ? MIR_DMOV
          : type == MIR_T_LD ? MIR_LDMOV
                             : MIR_MOV);
}

static bb_insn_t get_start_insn (gen_ctx_t gen_ctx, VARR (bb_insn_t) * start_insns, MIR_reg_t reg) {
  MIR_context_t ctx = gen_ctx->ctx;
  MIR_type_t type;
  MIR_op_t op;
  MIR_insn_t insn;
  bb_insn_t bb_insn;

  gen_assert (DLIST_HEAD (bb_t, curr_cfg->bbs)->index == 0);
  op = MIR_new_reg_op (ctx, reg);
  while (VARR_LENGTH (bb_insn_t, start_insns) <= reg) VARR_PUSH (bb_insn_t, start_insns, NULL);
  if ((bb_insn = VARR_GET (bb_insn_t, start_insns, reg)) == NULL) {
    type = MIR_reg_type (ctx, reg, curr_func_item->u.func);
    insn = MIR_new_insn (ctx, get_move_code (type), op, op);
    bb_insn = create_bb_insn (gen_ctx, insn, DLIST_HEAD (bb_t, curr_cfg->bbs));
    VARR_SET (bb_insn_t, start_insns, reg, bb_insn);
  }
  return bb_insn;
}

static int start_insn_p (gen_ctx_t gen_ctx, bb_insn_t bb_insn) {
  return bb_insn->bb == DLIST_HEAD (bb_t, curr_cfg->bbs);
}

static bb_insn_t redundant_phi_def (gen_ctx_t gen_ctx, bb_insn_t phi, int *def_op_num_ref) {
  bb_insn_t def, same = NULL;
  int op_num;

  *def_op_num_ref = 0;
  for (op_num = 1; op_num < phi->insn->nops; op_num++) { /* check input defs: */
    def = phi->insn->ops[op_num].data;
    if (def == same || def == phi) continue;
    if (same != NULL) return NULL;
    same = def;
  }
  gen_assert (phi->insn->ops[0].mode == MIR_OP_REG);
  if (same == NULL) same = get_start_insn (gen_ctx, undef_insns, phi->insn->ops[0].u.reg);
  return same;
}

static bb_insn_t create_phi (gen_ctx_t gen_ctx, bb_t bb, MIR_op_t op) {
  MIR_context_t ctx = gen_ctx->ctx;
  MIR_insn_t phi_insn;
  bb_insn_t bb_insn, phi;
  size_t len = DLIST_LENGTH (in_edge_t, bb->in_edges) + 1; /* output and inputs */

  VARR_TRUNC (MIR_op_t, temp_ops, 0);
  while (VARR_LENGTH (MIR_op_t, temp_ops) < len) VARR_PUSH (MIR_op_t, temp_ops, op);
  phi_insn = MIR_new_insn_arr (ctx, MIR_PHI, len, VARR_ADDR (MIR_op_t, temp_ops));
  bb_insn = DLIST_HEAD (bb_insn_t, bb->bb_insns);
  if (bb_insn->insn->code == MIR_LABEL)
    gen_add_insn_after (gen_ctx, bb_insn->insn, phi_insn);
  else
    gen_add_insn_before (gen_ctx, bb_insn->insn, phi_insn);
  phi_insn->ops[0].data = phi = phi_insn->data;
  VARR_PUSH (bb_insn_t, phis, phi);
  return phi;
}

static bb_insn_t get_def (gen_ctx_t gen_ctx, MIR_reg_t reg, bb_t bb) {
  MIR_context_t ctx = gen_ctx->ctx;
  bb_t src;
  bb_insn_t def;
  def_tab_el_t el, tab_el;
  MIR_op_t op;

  el.bb = bb;
  el.reg = reg;
  if (HTAB_DO (def_tab_el_t, def_tab, el, HTAB_FIND, tab_el)) return tab_el.def;
  if (DLIST_LENGTH (in_edge_t, bb->in_edges) == 1) {
    if ((src = DLIST_HEAD (in_edge_t, bb->in_edges)->src)->index == 0) { /* start bb: args */
      return get_start_insn (gen_ctx, arg_bb_insns, reg);
    }
    return get_def (gen_ctx, reg, DLIST_HEAD (in_edge_t, bb->in_edges)->src);
  }
  op = MIR_new_reg_op (ctx, reg);
  el.def = def = create_phi (gen_ctx, bb, op);
  HTAB_DO (def_tab_el_t, def_tab, el, HTAB_INSERT, tab_el);
  return el.def;
}

static void add_phi_operands (gen_ctx_t gen_ctx, MIR_reg_t reg, bb_insn_t phi) {
  size_t nop = 1;
  bb_insn_t def;
  edge_t in_edge;

  for (in_edge = DLIST_HEAD (in_edge_t, phi->bb->in_edges); in_edge != NULL;
       in_edge = DLIST_NEXT (in_edge_t, in_edge)) {
    def = get_def (gen_ctx, reg, in_edge->src);
    phi->insn->ops[nop++].data = def;
  }
}

static bb_insn_t skip_redundant_phis (bb_insn_t def) {
  while (def->insn->code == MIR_PHI && def != def->insn->ops[0].data) def = def->insn->ops[0].data;
  return def;
}

static void minimize_ssa (gen_ctx_t gen_ctx, size_t insns_num) {
  MIR_insn_t insn;
  bb_insn_t phi, def;
  size_t i, j, saved_bound;
  int op_num, change_p, out_p, mem_p;
  size_t passed_mem_num;
  MIR_reg_t var;
  insn_var_iterator_t iter;

  VARR_TRUNC (bb_insn_t, deleted_phis, 0);
  do {
    change_p = FALSE;
    saved_bound = 0;
    for (i = 0; i < VARR_LENGTH (bb_insn_t, phis); i++) {
      phi = VARR_GET (bb_insn_t, phis, i);
      for (j = 1; j < phi->insn->nops; j++)
        phi->insn->ops[j].data = skip_redundant_phis (phi->insn->ops[j].data);
      if ((def = redundant_phi_def (gen_ctx, phi, &op_num)) == NULL) {
        VARR_SET (bb_insn_t, phis, saved_bound++, phi);
        continue;
      }
      phi->insn->ops[0].data = def;
      gen_assert (phi != def);
      VARR_PUSH (bb_insn_t, deleted_phis, phi);
      change_p = TRUE;
    }
    VARR_TRUNC (bb_insn_t, phis, saved_bound);
  } while (change_p);
  DEBUG (2, {
    fprintf (debug_file, "Minimizing SSA phis: from %ld to %ld phis (non-phi insns %ld)\n",
             (long) VARR_LENGTH (bb_insn_t, deleted_phis) + (long) VARR_LENGTH (bb_insn_t, phis),
             (long) VARR_LENGTH (bb_insn_t, phis), (long) insns_num);
  });
  for (bb_t bb = DLIST_HEAD (bb_t, curr_cfg->bbs); bb != NULL; bb = DLIST_NEXT (bb_t, bb))
    for (bb_insn_t bb_insn = DLIST_HEAD (bb_insn_t, bb->bb_insns); bb_insn != NULL;
         bb_insn = DLIST_NEXT (bb_insn_t, bb_insn)) {
      insn = bb_insn->insn;
      FOREACH_INSN_VAR (gen_ctx, iter, insn, var, op_num, out_p, mem_p, passed_mem_num) {
        if (out_p) continue;
        insn->ops[op_num].data = skip_redundant_phis (insn->ops[op_num].data);
      }
    }
  for (i = 0; i < VARR_LENGTH (bb_insn_t, deleted_phis); i++) {
    phi = VARR_GET (bb_insn_t, deleted_phis, i);
    gen_delete_insn (gen_ctx, phi->insn);
  }
  for (i = 0; i < VARR_LENGTH (bb_insn_t, phis); i++) {
    phi = VARR_GET (bb_insn_t, phis, i);
    phi->insn->ops[0].data = NULL;
  }
}

static void add_ssa_edge (gen_ctx_t gen_ctx, bb_insn_t def, int def_op_num, bb_insn_t use,
                          int use_op_num) {
  MIR_op_t *op_ref;
  ssa_edge_t ssa_edge = gen_malloc (gen_ctx, sizeof (struct ssa_edge));

  gen_assert (use_op_num >= 0 && def_op_num >= 0 && def_op_num < (1 << 16));
  ssa_edge->flag = FALSE;
  ssa_edge->def = def;
  ssa_edge->def_op_num = def_op_num;
  ssa_edge->use = use;
  ssa_edge->use_op_num = use_op_num;
  gen_assert (use->insn->ops[use_op_num].data == NULL);
  use->insn->ops[use_op_num].data = ssa_edge;
  op_ref = &def->insn->ops[def_op_num];
  ssa_edge->next_use = op_ref->data;
  if (ssa_edge->next_use != NULL) ssa_edge->next_use->prev_use = ssa_edge;
  ssa_edge->prev_use = NULL;
  op_ref->data = ssa_edge;
}

static void remove_ssa_edge (gen_ctx_t gen_ctx, ssa_edge_t ssa_edge) {
  if (ssa_edge->prev_use != NULL) {
    ssa_edge->prev_use->next_use = ssa_edge->next_use;
  } else {
    MIR_op_t *op_ref = &ssa_edge->def->insn->ops[ssa_edge->def_op_num];
    gen_assert (op_ref->data == ssa_edge);
    op_ref->data = ssa_edge->next_use;
  }
  if (ssa_edge->next_use != NULL) ssa_edge->next_use->prev_use = ssa_edge->prev_use;
  gen_assert (ssa_edge->use->insn->ops[ssa_edge->use_op_num].data == ssa_edge);
  ssa_edge->use->insn->ops[ssa_edge->use_op_num].data = NULL;
  free (ssa_edge);
}

static void change_ssa_edge_list_def (ssa_edge_t list, bb_insn_t new_bb_insn,
                                      unsigned new_def_op_num, MIR_reg_t reg, MIR_reg_t new_reg) {
  for (ssa_edge_t se = list; se != NULL; se = se->next_use) {
    se->def = new_bb_insn;
    se->def_op_num = new_def_op_num;
    if (new_reg != 0) {
      MIR_op_t *op_ref = &se->use->insn->ops[se->use_op_num];
      if (op_ref->mode == MIR_OP_REG) {
        op_ref->u.reg = new_reg;
      } else {
        gen_assert (op_ref->mode == MIR_OP_MEM && op_ref->u.mem.base == reg);
        op_ref->u.mem.base = new_reg;
      }
    }
  }
}

static int get_var_def_op_num (gen_ctx_t gen_ctx, MIR_reg_t var, MIR_insn_t insn) {
  int op_num, out_p, mem_p;
  size_t passed_mem_num;
  MIR_reg_t insn_var;
  insn_var_iterator_t iter;

  FOREACH_INSN_VAR (gen_ctx, iter, insn, insn_var, op_num, out_p, mem_p, passed_mem_num) {
    if (out_p && var == insn_var) return op_num;
  }
  gen_assert (FALSE);
  return -1;
}

static void make_ssa_def_use_repr (gen_ctx_t gen_ctx) {
  MIR_insn_t insn;
  bb_t bb;
  bb_insn_t bb_insn, def;
  int op_num, out_p, mem_p;
  size_t passed_mem_num;
  MIR_reg_t var;
  insn_var_iterator_t iter;

  if (def_use_repr_p) return;
  def_use_repr_p = TRUE;
  for (bb = DLIST_HEAD (bb_t, curr_cfg->bbs); bb != NULL; bb = DLIST_NEXT (bb_t, bb))
    for (bb_insn = DLIST_HEAD (bb_insn_t, bb->bb_insns); bb_insn != NULL;
         bb_insn = DLIST_NEXT (bb_insn_t, bb_insn)) {
      insn = bb_insn->insn;
      FOREACH_INSN_VAR (gen_ctx, iter, insn, var, op_num, out_p, mem_p, passed_mem_num) {
        if (out_p) continue;
        def = insn->ops[op_num].data;
        gen_assert (var > MAX_HARD_REG && def != NULL);
        insn->ops[op_num].data = NULL;
        add_ssa_edge (gen_ctx, def, get_var_def_op_num (gen_ctx, var, def->insn), bb_insn, op_num);
      }
    }
}

static MIR_reg_t get_new_reg (gen_ctx_t gen_ctx, MIR_reg_t reg, size_t index) {
  MIR_context_t ctx = gen_ctx->ctx;
  MIR_func_t func = curr_func_item->u.func;
  MIR_type_t type = MIR_reg_type (ctx, reg, func);
  const char *name = MIR_reg_name (ctx, reg, func);
  char ind_str[30];
  MIR_reg_t new_reg;

  VARR_TRUNC (char, reg_name, 0);
  VARR_PUSH_ARR (char, reg_name, name, strlen (name));
  VARR_PUSH (char, reg_name, '@');
  sprintf (ind_str, "%lu", (unsigned long) index); /* ??? should be enough to unique */
  VARR_PUSH_ARR (char, reg_name, ind_str, strlen (ind_str) + 1);
  new_reg = MIR_new_func_reg (ctx, func, type, VARR_ADDR (char, reg_name));
  update_min_max_reg (gen_ctx, new_reg);
  return new_reg;
}

static int push_to_rename (gen_ctx_t gen_ctx, ssa_edge_t ssa_edge) {
  if (ssa_edge->flag) return FALSE;
  VARR_PUSH (ssa_edge_t, ssa_edges_to_process, ssa_edge);
  ssa_edge->flag = TRUE;
  DEBUG (2, {
    fprintf (debug_file, "     Adding ssa edge: def %lu:%d -> use %lu:%d:\n      ",
             (unsigned long) ssa_edge->def->index, ssa_edge->def_op_num,
             (unsigned long) ssa_edge->use->index, ssa_edge->use_op_num);
    print_bb_insn (gen_ctx, ssa_edge->def, FALSE);
    fprintf (debug_file, "     ");
    print_bb_insn (gen_ctx, ssa_edge->use, FALSE);
  });
  return TRUE;
}

static int pop_to_rename (gen_ctx_t gen_ctx, ssa_edge_t *ssa_edge) {
  if (VARR_LENGTH (ssa_edge_t, ssa_edges_to_process) == 0) return FALSE;
  *ssa_edge = VARR_POP (ssa_edge_t, ssa_edges_to_process);
  return TRUE;
}

static void process_insn_to_rename (gen_ctx_t gen_ctx, MIR_insn_t insn, int op_num) {
  for (ssa_edge_t curr_edge = insn->ops[op_num].data; curr_edge != NULL;
       curr_edge = curr_edge->next_use)
    if (push_to_rename (gen_ctx, curr_edge) && curr_edge->use->insn->code == MIR_PHI)
      process_insn_to_rename (gen_ctx, curr_edge->use->insn, 0);
  if (insn->code != MIR_PHI) return;
  for (size_t i = 1; i < insn->nops; i++) { /* process a def -> the phi use */
    ssa_edge_t ssa_edge = insn->ops[i].data;
    bb_insn_t def = ssa_edge->def;

    /* process the def -> other uses: */
    if (push_to_rename (gen_ctx, ssa_edge)) process_insn_to_rename (gen_ctx, def->insn, 0);
  }
}

static void rename_bb_insn (gen_ctx_t gen_ctx, bb_insn_t bb_insn) {
  int op_num, out_p, mem_p;
  size_t passed_mem_num, reg_index;
  MIR_reg_t var, reg, new_reg;
  MIR_insn_t insn, def_insn, use_insn;
  ssa_edge_t ssa_edge;
  insn_var_iterator_t iter;

  insn = bb_insn->insn;
  FOREACH_INSN_VAR (gen_ctx, iter, insn, var, op_num, out_p, mem_p, passed_mem_num) {
    if (!out_p || !var_is_reg_p (var)) continue;
    ssa_edge = insn->ops[op_num].data;
    if (ssa_edge != NULL && ssa_edge->flag) continue; /* already processed */
    DEBUG (2, {
      fprintf (debug_file, "  Start def insn %-5lu", (long unsigned) bb_insn->index);
      print_bb_insn (gen_ctx, bb_insn, FALSE);
    });
    reg = var2reg (gen_ctx, var);
    while (VARR_LENGTH (size_t, curr_reg_indexes) <= reg) VARR_PUSH (size_t, curr_reg_indexes, 0);
    reg_index = VARR_GET (size_t, curr_reg_indexes, reg);
    VARR_SET (size_t, curr_reg_indexes, reg, reg_index + 1);
    new_reg = reg_index == 0 ? 0 : get_new_reg (gen_ctx, reg, reg_index);
    if (ssa_edge == NULL) { /* special case: unused output */
      if (new_reg != 0) rename_op_reg (gen_ctx, &insn->ops[op_num], reg, new_reg, insn);
      continue;
    }
    VARR_TRUNC (ssa_edge_t, ssa_edges_to_process, 0);
    process_insn_to_rename (gen_ctx, insn, op_num);
    if (new_reg != 0) {
      while (pop_to_rename (gen_ctx, &ssa_edge)) {
        def_insn = ssa_edge->def->insn;
        use_insn = ssa_edge->use->insn;
        rename_op_reg (gen_ctx, &def_insn->ops[ssa_edge->def_op_num], reg, new_reg, def_insn);
        rename_op_reg (gen_ctx, &use_insn->ops[ssa_edge->use_op_num], reg, new_reg, use_insn);
      }
    }
  }
}

static void rename_regs (gen_ctx_t gen_ctx) {
  bb_insn_t bb_insn;
  int op_num, out_p, mem_p;
  size_t passed_mem_num;
  MIR_reg_t var;
  MIR_insn_t insn;
  ssa_edge_t ssa_edge;
  insn_var_iterator_t iter;

  for (bb_t bb = DLIST_HEAD (bb_t, curr_cfg->bbs); bb != NULL; bb = DLIST_NEXT (bb_t, bb))
    for (bb_insn = DLIST_HEAD (bb_insn_t, bb->bb_insns); bb_insn != NULL;
         bb_insn = DLIST_NEXT (bb_insn_t, bb_insn)) { /* clear all ssa edge flags */
      insn = bb_insn->insn;
      FOREACH_INSN_VAR (gen_ctx, iter, insn, var, op_num, out_p, mem_p, passed_mem_num) {
        if (out_p || !var_is_reg_p (var)) continue;
        ssa_edge = insn->ops[op_num].data;
        ssa_edge->flag = FALSE;
      }
    }
  VARR_TRUNC (size_t, curr_reg_indexes, 0);
  /* Process arg insns first to have first use of reg in the program with zero index.
     We need this because machinize for args will use reg with zero index: */
  for (size_t i = 0; i < VARR_LENGTH (bb_insn_t, arg_bb_insns); i++)
    if ((bb_insn = VARR_GET (bb_insn_t, arg_bb_insns, i)) != NULL)
      rename_bb_insn (gen_ctx, bb_insn);
  for (bb_t bb = DLIST_HEAD (bb_t, curr_cfg->bbs); bb != NULL; bb = DLIST_NEXT (bb_t, bb))
    for (bb_insn = DLIST_HEAD (bb_insn_t, bb->bb_insns); bb_insn != NULL;
         bb_insn = DLIST_NEXT (bb_insn_t, bb_insn))
      rename_bb_insn (gen_ctx, bb_insn);
}

static void build_ssa (gen_ctx_t gen_ctx) {
  bb_t bb;
  bb_insn_t def, bb_insn, phi;
  int op_num, out_p, mem_p;
  size_t passed_mem_num, insns_num, i;
  MIR_reg_t var;
  def_tab_el_t el;
  insn_var_iterator_t iter;

  gen_assert (VARR_LENGTH (bb_insn_t, arg_bb_insns) == 0
              && VARR_LENGTH (bb_insn_t, undef_insns) == 0);
  def_use_repr_p = FALSE;
  HTAB_CLEAR (def_tab_el_t, def_tab);
  VARR_TRUNC (bb_t, worklist, 0);
  for (bb = DLIST_HEAD (bb_t, curr_cfg->bbs); bb != NULL; bb = DLIST_NEXT (bb_t, bb))
    VARR_PUSH (bb_t, worklist, bb);
  qsort (VARR_ADDR (bb_t, worklist), VARR_LENGTH (bb_t, worklist), sizeof (bb_t), rpost_cmp);
  VARR_TRUNC (bb_insn_t, phis, 0);
  insns_num = 0;
  for (i = 0; i < VARR_LENGTH (bb_t, worklist); i++) {
    bb = VARR_GET (bb_t, worklist, i);
    for (bb_insn = DLIST_HEAD (bb_insn_t, bb->bb_insns); bb_insn != NULL;
         bb_insn = DLIST_NEXT (bb_insn_t, bb_insn)) {
      if (bb_insn->insn->code != MIR_PHI) {
        FOREACH_INSN_VAR (gen_ctx, iter, bb_insn->insn, var, op_num, out_p, mem_p, passed_mem_num) {
          gen_assert (var > MAX_HARD_REG);
          if (out_p) continue;
          def = get_def (gen_ctx, var - MAX_HARD_REG, bb);
          bb_insn->insn->ops[op_num].data = def;
        }
        insns_num++;
        FOREACH_INSN_VAR (gen_ctx, iter, bb_insn->insn, var, op_num, out_p, mem_p, passed_mem_num) {
          if (!out_p) continue;
          el.bb = bb;
          el.reg = var - MAX_HARD_REG;
          el.def = bb_insn;
          HTAB_DO (def_tab_el_t, def_tab, el, HTAB_REPLACE, el);
        }
      }
    }
  }
  for (i = 0; i < VARR_LENGTH (bb_insn_t, phis); i++) {
    phi = VARR_GET (bb_insn_t, phis, i);
    add_phi_operands (gen_ctx, phi->insn->ops[0].u.reg, phi);
  }
  /* minimization can not be switched off for def_use representation
     building as it clears ops[0].data: */
  minimize_ssa (gen_ctx, insns_num);
  make_ssa_def_use_repr (gen_ctx);
  rename_regs (gen_ctx);
}

static void undo_build_ssa (gen_ctx_t gen_ctx) {
  bb_t bb;
  bb_insn_t bb_insn, next_bb_insn;
  int op_num, out_p, mem_p;
  size_t passed_mem_num;
  MIR_reg_t var;
  MIR_insn_t insn;
  insn_var_iterator_t iter;

  for (bb = DLIST_HEAD (bb_t, curr_cfg->bbs); bb != NULL; bb = DLIST_NEXT (bb_t, bb))
    for (bb_insn = DLIST_HEAD (bb_insn_t, bb->bb_insns); bb_insn != NULL;
         bb_insn = DLIST_NEXT (bb_insn_t, bb_insn)) {
      insn = bb_insn->insn;
      FOREACH_INSN_VAR (gen_ctx, iter, insn, var, op_num, out_p, mem_p, passed_mem_num) {
        if (insn->ops[op_num].data == NULL) continue;
        if (!def_use_repr_p)
          insn->ops[op_num].data = NULL;
        else
          remove_ssa_edge (gen_ctx, insn->ops[op_num].data);
      }
    }
  for (bb = DLIST_HEAD (bb_t, curr_cfg->bbs); bb != NULL; bb = DLIST_NEXT (bb_t, bb))
    for (bb_insn = DLIST_HEAD (bb_insn_t, bb->bb_insns); bb_insn != NULL; bb_insn = next_bb_insn) {
      next_bb_insn = DLIST_NEXT (bb_insn_t, bb_insn);
      if (bb_insn->insn->code == MIR_PHI) gen_delete_insn (gen_ctx, bb_insn->insn);
    }
  while (VARR_LENGTH (bb_insn_t, arg_bb_insns) != 0)
    if ((bb_insn = VARR_POP (bb_insn_t, arg_bb_insns)) != NULL) {  // ??? specialized free funcs
      free (bb_insn->insn);
      free (bb_insn);
    }
  while (VARR_LENGTH (bb_insn_t, undef_insns) != 0)
    if ((bb_insn = VARR_POP (bb_insn_t, undef_insns)) != NULL) {  // ??? specialized free funcs
      free (bb_insn->insn);
      free (bb_insn);
    }
}

static void init_ssa (gen_ctx_t gen_ctx) {
  gen_ctx->ssa_ctx = gen_malloc (gen_ctx, sizeof (struct ssa_ctx));
  VARR_CREATE (bb_insn_t, arg_bb_insns, 0);
  VARR_CREATE (bb_insn_t, undef_insns, 0);
  VARR_CREATE (bb_insn_t, phis, 0);
  VARR_CREATE (bb_insn_t, deleted_phis, 0);
  VARR_CREATE (MIR_op_t, temp_ops, 16);
  HTAB_CREATE (def_tab_el_t, def_tab, 1024, def_tab_el_hash, def_tab_el_eq, gen_ctx);
  VARR_CREATE (ssa_edge_t, ssa_edges_to_process, 512);
  VARR_CREATE (size_t, curr_reg_indexes, 4096);
  VARR_CREATE (char, reg_name, 20);
}

static void finish_ssa (gen_ctx_t gen_ctx) {
  VARR_DESTROY (bb_insn_t, arg_bb_insns);
  VARR_DESTROY (bb_insn_t, undef_insns);
  VARR_DESTROY (bb_insn_t, phis);
  VARR_DESTROY (bb_insn_t, deleted_phis);
  VARR_DESTROY (MIR_op_t, temp_ops);
  HTAB_DESTROY (def_tab_el_t, def_tab);
  VARR_DESTROY (ssa_edge_t, ssa_edges_to_process);
  VARR_DESTROY (size_t, curr_reg_indexes);
  VARR_DESTROY (char, reg_name);
  free (gen_ctx->ssa_ctx);
  gen_ctx->ssa_ctx = NULL;
}

/* New Page */

/* Copy propagation */

static int get_ext_params (MIR_insn_code_t code, int *sign_p) {
  *sign_p = code == MIR_EXT8 || code == MIR_EXT16 || code == MIR_EXT32;
  switch (code) {
  case MIR_EXT8:
  case MIR_UEXT8: return 8;
  case MIR_EXT16:
  case MIR_UEXT16: return 16;
  case MIR_EXT32:
  case MIR_UEXT32: return 32;
  default: return 0;
  }
}

static void copy_prop (gen_ctx_t gen_ctx) {
  MIR_context_t ctx = gen_ctx->ctx;
  MIR_insn_t insn, def_insn;
  bb_insn_t bb_insn, next_bb_insn, def;
  ssa_edge_t se;
  int op_num, out_p, mem_p, w, w2, sign_p, sign2_p;
  size_t passed_mem_num;
  MIR_reg_t var, reg, new_reg;
  insn_var_iterator_t iter;
  long deleted_insns_num = 0;

  bitmap_clear (temp_bitmap);
  for (bb_t bb = DLIST_HEAD (bb_t, curr_cfg->bbs); bb != NULL; bb = DLIST_NEXT (bb_t, bb))
    for (bb_insn = DLIST_HEAD (bb_insn_t, bb->bb_insns); bb_insn != NULL;
         bb_insn = DLIST_NEXT (bb_insn_t, bb_insn)) {
      if ((insn = bb_insn->insn)->code == MIR_LABEL) continue;
      if (insn->code != MIR_PHI) break;
      bitmap_set_bit_p (temp_bitmap, insn->ops[0].u.reg);
    }
  for (bb_t bb = DLIST_HEAD (bb_t, curr_cfg->bbs); bb != NULL; bb = DLIST_NEXT (bb_t, bb))
    for (bb_insn = DLIST_HEAD (bb_insn_t, bb->bb_insns); bb_insn != NULL; bb_insn = next_bb_insn) {
      next_bb_insn = DLIST_NEXT (bb_insn_t, bb_insn);
      insn = bb_insn->insn;
      if (insn->code == MIR_PHI) continue; /* keep conventional SSA */
      FOREACH_INSN_VAR (gen_ctx, iter, insn, var, op_num, out_p, mem_p, passed_mem_num) {
        if (out_p || !var_is_reg_p (var)) continue;
        for (;;) {
          se = insn->ops[op_num].data;
          def = se->def;
          if (def->bb->index == 0) break; /* arg init or undef insn */
          def_insn = def->insn;
          if (se->prev_use != NULL || se->next_use != NULL || !move_p (def_insn)
              || bitmap_bit_p (temp_bitmap, def_insn->ops[1].u.reg))
            break;
          DEBUG (2, {
            fprintf (debug_file, "  Removing copy insn %-5lu", (unsigned long) def->index);
            MIR_output_insn (gen_ctx->ctx, debug_file, def_insn, curr_func_item->u.func, TRUE);
          });
          reg = var2reg (gen_ctx, var);
          new_reg = def_insn->ops[1].u.reg;
          remove_ssa_edge (gen_ctx, se);
          insn->ops[op_num].data = def_insn->ops[1].data;
          gen_delete_insn (gen_ctx, def_insn);
          deleted_insns_num++;
          se = insn->ops[op_num].data;
          se->use = bb_insn;
          se->use_op_num = op_num;
          rename_op_reg (gen_ctx, &insn->ops[op_num], reg, new_reg, insn);
        }
      }
      w = get_ext_params (insn->code, &sign_p);
      if (w != 0 && insn->ops[1].mode == MIR_OP_REG && var_is_reg_p (insn->ops[1].u.reg)) {
        se = insn->ops[1].data;
        def_insn = se->def->insn;
        w2 = get_ext_params (def_insn->code, &sign2_p);
        if (w2 != 0 && sign_p == sign2_p && w2 <= w
            && !bitmap_bit_p (temp_bitmap, def_insn->ops[1].u.reg)) {
          DEBUG (2, {
            fprintf (debug_file, "    Change code of insn %lu: before",
                     (unsigned long) bb_insn->index);
            MIR_output_insn (ctx, debug_file, insn, curr_func_item->u.func, FALSE);
          });
          insn->code = MIR_MOV;
          DEBUG (2, {
            fprintf (debug_file, "    after");
            MIR_output_insn (ctx, debug_file, insn, curr_func_item->u.func, TRUE);
          });
        }
      }
    }
  DEBUG (1, { fprintf (debug_file, "%5ld deleted copy insns\n", deleted_insns_num); });
}

/* New Page */

/* Removing redundant insns through GVN.  */

typedef struct expr {
  MIR_insn_t insn;    /* opcode and input operands are the expr keys */
  uint32_t num;       /* the expression number (0, 1 ...) */
  MIR_reg_t temp_reg; /* 0 initially and reg used to remove redundant expr */
} * expr_t;

DEF_VARR (expr_t);
DEF_HTAB (expr_t);

struct gvn_ctx {
  VARR (expr_t) * exprs;    /* the expr number -> expression */
  HTAB (expr_t) * expr_tab; /* keys: insn code and input operands */
};

#define exprs gen_ctx->gvn_ctx->exprs
#define expr_tab gen_ctx->gvn_ctx->expr_tab

static void dom_con_func_0 (bb_t bb) { bitmap_clear (bb->dom_in); }

static int dom_con_func_n (gen_ctx_t gen_ctx, bb_t bb) {
  edge_t e, head;
  bitmap_t prev_dom_in = temp_bitmap;

  bitmap_copy (prev_dom_in, bb->dom_in);
  head = DLIST_HEAD (in_edge_t, bb->in_edges);
  bitmap_copy (bb->dom_in, head->src->dom_out);
  for (e = DLIST_NEXT (in_edge_t, head); e != NULL; e = DLIST_NEXT (in_edge_t, e))
    bitmap_and (bb->dom_in, bb->dom_in, e->src->dom_out); /* dom_in &= dom_out */
  return !bitmap_equal_p (bb->dom_in, prev_dom_in);
}

static int dom_trans_func (gen_ctx_t gen_ctx, bb_t bb) {
  bitmap_clear (temp_bitmap);
  bitmap_set_bit_p (temp_bitmap, bb->index);
  return bitmap_ior (bb->dom_out, bb->dom_in, temp_bitmap);
}

static void calculate_dominators (gen_ctx_t gen_ctx) {
  bb_t entry_bb = DLIST_HEAD (bb_t, curr_cfg->bbs);

  bitmap_clear (entry_bb->dom_out);
  for (bb_t bb = DLIST_NEXT (bb_t, entry_bb); bb != NULL; bb = DLIST_NEXT (bb_t, bb))
    bitmap_set_bit_range_p (bb->dom_out, 0, curr_bb_index);
  solve_dataflow (gen_ctx, TRUE, dom_con_func_0, dom_con_func_n, dom_trans_func);
}

static int op_eq (gen_ctx_t gen_ctx, MIR_op_t op1, MIR_op_t op2) {
  return MIR_op_eq_p (gen_ctx->ctx, op1, op2);
}

static int expr_eq (expr_t e1, expr_t e2, void *arg) {
  gen_ctx_t gen_ctx = arg;
  MIR_context_t ctx = gen_ctx->ctx;
  MIR_insn_t insn1 = e1->insn, insn2 = e2->insn;
  size_t i, nops;
  int out_p;
  ssa_edge_t ssa_edge1, ssa_edge2;

  if (insn1->code != insn2->code) return FALSE;
  nops = MIR_insn_nops (gen_ctx->ctx, insn1);
  for (i = 0; i < nops; i++) {
    MIR_insn_op_mode (ctx, insn1, i, &out_p);
    if (out_p) continue;
    if ((insn1->ops[i].mode != MIR_OP_REG || insn2->ops[i].mode != MIR_OP_REG)
        && !op_eq (gen_ctx, insn1->ops[i], insn2->ops[i]))
      return FALSE;
    ssa_edge1 = insn1->ops[i].data;
    ssa_edge2 = insn2->ops[i].data;
    if (ssa_edge1 != NULL && ssa_edge2 != NULL
        && ssa_edge1->def->gvn_val != ssa_edge2->def->gvn_val)
      return FALSE;
  }
  return TRUE;
}

static htab_hash_t expr_hash (expr_t e, void *arg) {
  gen_ctx_t gen_ctx = arg;
  MIR_context_t ctx = gen_ctx->ctx;
  size_t i, nops;
  int out_p;
  ssa_edge_t ssa_edge;
  htab_hash_t h = mir_hash_init (0x42);

  h = mir_hash_step (h, (uint64_t) e->insn->code);
  nops = MIR_insn_nops (ctx, e->insn);
  for (i = 0; i < nops; i++) {
    MIR_insn_op_mode (ctx, e->insn, i, &out_p);
    if (out_p) continue;
    if (e->insn->ops[i].mode != MIR_OP_REG) h = MIR_op_hash_step (ctx, h, e->insn->ops[i]);
    if ((ssa_edge = e->insn->ops[i].data) != NULL)
      h = mir_hash_step (h, (uint64_t) ssa_edge->def->gvn_val);
  }
  return mir_hash_finish (h);
}

static int find_expr (gen_ctx_t gen_ctx, MIR_insn_t insn, expr_t *e) {
  struct expr es;

  es.insn = insn;
  return HTAB_DO (expr_t, expr_tab, &es, HTAB_FIND, *e);
}

static void insert_expr (gen_ctx_t gen_ctx, expr_t e) {
  expr_t MIR_UNUSED e2;

  gen_assert (!find_expr (gen_ctx, e->insn, &e2));
  HTAB_DO (expr_t, expr_tab, e, HTAB_INSERT, e);
}

static expr_t add_expr (gen_ctx_t gen_ctx, MIR_insn_t insn) {
  expr_t e = gen_malloc (gen_ctx, sizeof (struct expr));

  gen_assert (!MIR_call_code_p (insn->code) && insn->code != MIR_RET);
  e->insn = insn;
  e->num = ((bb_insn_t) insn->data)->index;
  e->temp_reg = 0;
  VARR_PUSH (expr_t, exprs, e);
  insert_expr (gen_ctx, e);
  return e;
}

static MIR_reg_t get_expr_temp_reg (gen_ctx_t gen_ctx, expr_t e) {
  int out_p;
  MIR_op_mode_t mode;

  if (e->temp_reg == 0) {
    mode = MIR_insn_op_mode (gen_ctx->ctx, e->insn, 0, &out_p);
    e->temp_reg = gen_new_temp_reg (gen_ctx,
                                    mode == MIR_OP_FLOAT     ? MIR_T_F
                                    : mode == MIR_OP_DOUBLE  ? MIR_T_D
                                    : mode == MIR_OP_LDOUBLE ? MIR_T_LD
                                                             : MIR_T_I64,
                                    curr_func_item->u.func);
  }
  return e->temp_reg;
}

static int gvn_insn_p (MIR_insn_t insn) {
  return (!MIR_branch_code_p (insn->code) && insn->code != MIR_RET && insn->code != MIR_SWITCH
          && insn->code != MIR_LABEL && !MIR_call_code_p (insn->code) && insn->code != MIR_ALLOCA
          && insn->code != MIR_BSTART && insn->code != MIR_BEND && insn->code != MIR_VA_START
          && insn->code != MIR_VA_ARG && insn->code != MIR_VA_END
          && insn->code != MIR_PHI
          /* After simplification we have only mem insn in form: mem = reg or reg = mem. */
          && (!move_code_p (insn->code)
              || (insn->ops[0].mode != MIR_OP_MEM && insn->ops[0].mode != MIR_OP_HARD_REG_MEM
                  && insn->ops[1].mode != MIR_OP_MEM && insn->ops[1].mode != MIR_OP_HARD_REG_MEM)));
}

#if !MIR_NO_GEN_DEBUG
static void print_expr (gen_ctx_t gen_ctx, expr_t e, const char *title) {
  MIR_context_t ctx = gen_ctx->ctx;
  size_t nops;

  fprintf (debug_file, "  %s %3lu: ", title, (unsigned long) e->num);
  fprintf (debug_file, "%s _", MIR_insn_name (ctx, e->insn->code));
  nops = MIR_insn_nops (ctx, e->insn);
  for (size_t j = 1; j < nops; j++) {
    fprintf (debug_file, ", ");
    MIR_output_op (ctx, debug_file, e->insn->ops[j], curr_func_item->u.func);
  }
  fprintf (debug_file, "\n");
}
#endif

static int phi_use_p (MIR_insn_t insn) {
  for (ssa_edge_t se = insn->ops[0].data; se != NULL; se = se->next_use)
    if (se->use->insn->code == MIR_PHI) return TRUE;
  return FALSE;
}

static void gvn_modify (gen_ctx_t gen_ctx) {
  MIR_context_t ctx = gen_ctx->ctx;
  bb_t bb;
  bb_insn_t bb_insn, new_bb_insn, next_bb_insn, expr_bb_insn;
  MIR_reg_t temp_reg;
  long gvn_insns_num = 0;

  for (size_t i = 0; i < VARR_LENGTH (bb_t, worklist); i++) {
    bb = VARR_GET (bb_t, worklist, i);
    for (bb_insn = DLIST_HEAD (bb_insn_t, bb->bb_insns); bb_insn != NULL; bb_insn = next_bb_insn) {
      expr_t e, new_e;
      MIR_op_t op;
      int add_def_p;
      MIR_type_t type;
      MIR_insn_code_t move_code;
      MIR_insn_t new_insn, def_insn, insn = bb_insn->insn;
      ssa_edge_t list;

      next_bb_insn = DLIST_NEXT (bb_insn_t, bb_insn);
      if (!gvn_insn_p (insn)) continue;
      if (!find_expr (gen_ctx, insn, &e)) {
        e = add_expr (gen_ctx, insn);
        DEBUG (2, { print_expr (gen_ctx, e, "Adding"); });
      }
      if (move_p (insn))
        bb_insn->gvn_val = ((ssa_edge_t) insn->ops[1].data)->def->gvn_val;
      else
        bb_insn->gvn_val = e->num;
      DEBUG (2, {
        fprintf (debug_file, "Val=%lu for insn %lu:", (unsigned long) bb_insn->gvn_val,
                 (unsigned long) bb_insn->index);
        MIR_output_insn (ctx, debug_file, bb_insn->insn, curr_func_item->u.func, TRUE);
      });
      if (e->insn == insn || move_p (insn)
          || (imm_move_p (insn) && insn->ops[1].mode != MIR_OP_REF))
        continue;
      if (phi_use_p (e->insn)) continue; /* keep conventional SSA */
      expr_bb_insn = e->insn->data;
      if (bb->index != expr_bb_insn->bb->index
          && !bitmap_bit_p (bb->dom_in, expr_bb_insn->bb->index))
        continue;
      add_def_p = e->temp_reg == 0;
      temp_reg = get_expr_temp_reg (gen_ctx, e);
      op = MIR_new_reg_op (ctx, temp_reg);
      type = MIR_reg_type (ctx, temp_reg, curr_func_item->u.func);
#ifndef NDEBUG
      int out_p;
      MIR_insn_op_mode (ctx, insn, 0, &out_p); /* result here is always 0-th op */
      gen_assert (out_p);
#endif
      move_code = get_move_code (type);
      if (add_def_p) {
        list = e->insn->ops[0].data;
        e->insn->ops[0].data = NULL;
        new_insn = MIR_new_insn (ctx, move_code, op, e->insn->ops[0]);
        gen_add_insn_after (gen_ctx, e->insn, new_insn);
        add_ssa_edge (gen_ctx, e->insn->data, 0, new_insn->data, 1);
        new_insn->ops[0].data = list;
        new_bb_insn = new_insn->data;
        change_ssa_edge_list_def (list, new_bb_insn, 0, e->insn->ops[0].u.reg, temp_reg);
        if (!find_expr (gen_ctx, new_insn, &new_e)) new_e = add_expr (gen_ctx, new_insn);
        new_bb_insn->gvn_val = e->num;
        DEBUG (2, {
          fprintf (debug_file, "  adding insn ");
          MIR_output_insn (ctx, debug_file, new_insn, curr_func_item->u.func, FALSE);
          fprintf (debug_file, "  after def insn ");
          MIR_output_insn (ctx, debug_file, e->insn, curr_func_item->u.func, TRUE);
        });
      }
      list = insn->ops[0].data;
      insn->ops[0].data = NULL; /* make redundant insn having no uses */
      new_insn = MIR_new_insn (ctx, move_code, insn->ops[0], op);
      gen_add_insn_after (gen_ctx, insn, new_insn);
      def_insn = DLIST_NEXT (MIR_insn_t, e->insn);
      add_ssa_edge (gen_ctx, def_insn->data, 0, new_insn->data, 1);
      new_insn->ops[0].data = list;
      new_bb_insn = new_insn->data;
      change_ssa_edge_list_def (list, new_bb_insn, 0, 0, 0);
      if (!find_expr (gen_ctx, new_insn, &new_e)) new_e = add_expr (gen_ctx, new_insn);
      new_bb_insn->gvn_val = e->num;
      gvn_insns_num++;
      DEBUG (2, {
        fprintf (debug_file, "  adding insn ");
        MIR_output_insn (ctx, debug_file, new_insn, curr_func_item->u.func, FALSE);
        fprintf (debug_file, "  after use insn ");
        MIR_output_insn (ctx, debug_file, insn, curr_func_item->u.func, TRUE);
      });
    }
  }
  DEBUG (1, { fprintf (debug_file, "%5ld found GVN redundant insns\n", gvn_insns_num); });
}

static void gvn (gen_ctx_t gen_ctx) {
  calculate_dominators (gen_ctx);
  for (bb_t bb = DLIST_HEAD (bb_t, curr_cfg->bbs); bb != NULL; bb = DLIST_NEXT (bb_t, bb))
    VARR_PUSH (bb_t, worklist, bb);
  qsort (VARR_ADDR (bb_t, worklist), VARR_LENGTH (bb_t, worklist), sizeof (bb_t), rpost_cmp);
  gvn_modify (gen_ctx);
}

static void gvn_clear (gen_ctx_t gen_ctx) {
  HTAB_CLEAR (expr_t, expr_tab);
  while (VARR_LENGTH (expr_t, exprs) != 0) free (VARR_POP (expr_t, exprs));
}

static void init_gvn (gen_ctx_t gen_ctx) {
  gen_ctx->gvn_ctx = gen_malloc (gen_ctx, sizeof (struct gvn_ctx));
  VARR_CREATE (expr_t, exprs, 512);
  HTAB_CREATE (expr_t, expr_tab, 1024, expr_hash, expr_eq, gen_ctx);
}

static void finish_gvn (gen_ctx_t gen_ctx) {
  VARR_DESTROY (expr_t, exprs);
  HTAB_DESTROY (expr_t, expr_tab);
  free (gen_ctx->gvn_ctx);
  gen_ctx->gvn_ctx = NULL;
}

/* New Page */

/* Sparse Conditional Constant Propagation.  Live info should exist.  */

#define live_in in
#define live_out out

enum ccp_val_kind { CCP_CONST = 0, CCP_VARYING, CCP_UNKNOWN };

struct ccp_val {
  enum ccp_val_kind val_kind : 8;
  unsigned int flag : 8;
  size_t ccp_run;
  const_t val;
};

typedef struct ccp_val *ccp_val_t;
DEF_VARR (ccp_val_t);

struct ccp_ctx {
  size_t curr_ccp_run;
  bitmap_t bb_visited;
  VARR (bb_t) * ccp_bbs;
  VARR (bb_insn_t) * ccp_insns;
  VARR (ccp_val_t) * ccp_vals;
};

#define curr_ccp_run gen_ctx->ccp_ctx->curr_ccp_run
#define bb_visited gen_ctx->ccp_ctx->bb_visited
#define ccp_bbs gen_ctx->ccp_ctx->ccp_bbs
#define ccp_insns gen_ctx->ccp_ctx->ccp_insns
#define ccp_vals gen_ctx->ccp_ctx->ccp_vals

static ccp_val_t get_ccp_val (gen_ctx_t gen_ctx, bb_insn_t bb_insn) {
  ccp_val_t ccp_val;

  while (VARR_LENGTH (ccp_val_t, ccp_vals) <= bb_insn->index) VARR_PUSH (ccp_val_t, ccp_vals, NULL);
  if ((ccp_val = VARR_GET (ccp_val_t, ccp_vals, bb_insn->index)) == NULL) {
    ccp_val = gen_malloc (gen_ctx, sizeof (struct ccp_val));
    VARR_SET (ccp_val_t, ccp_vals, bb_insn->index, ccp_val);
    ccp_val->ccp_run = 0;
  }
  if (ccp_val->ccp_run != curr_ccp_run) {
    ccp_val->val_kind = bb_insn->bb == DLIST_HEAD (bb_t, curr_cfg->bbs) ? CCP_VARYING : CCP_UNKNOWN;
    ccp_val->flag = FALSE;
    ccp_val->ccp_run = curr_ccp_run;
  }
  return ccp_val;
}

#undef live_in
#undef live_out

static void initiate_ccp_info (gen_ctx_t gen_ctx) {
  bb_insn_t bb_insn;
  ccp_val_t ccp_val;

  for (bb_t bb = DLIST_HEAD (bb_t, curr_cfg->bbs); bb != NULL; bb = DLIST_NEXT (bb_t, bb)) {
    if ((bb_insn = DLIST_TAIL (bb_insn_t, bb->bb_insns)) != NULL
        && MIR_branch_code_p (bb_insn->insn->code) && bb_insn->insn->code != MIR_JMP
        && bb_insn->insn->code != MIR_SWITCH) {
      for (edge_t e = DLIST_HEAD (out_edge_t, bb->out_edges); e != NULL;
           e = DLIST_NEXT (out_edge_t, e))
        if (e->dst != DLIST_EL (bb_t, curr_cfg->bbs, 1)) /* ignore exit bb */
          e->skipped_p = TRUE;
    }
  }
  bitmap_clear (bb_visited);
  VARR_TRUNC (bb_insn_t, ccp_insns, 0);
  VARR_TRUNC (bb_t, ccp_bbs, 0);
  while (VARR_LENGTH (ccp_val_t, ccp_vals) != 0)
    if ((ccp_val = VARR_POP (ccp_val_t, ccp_vals)) != NULL) free (ccp_val);
  VARR_PUSH (bb_t, ccp_bbs, DLIST_HEAD (bb_t, curr_cfg->bbs)); /* entry bb */
}

static int var_op_p (MIR_op_t op) { return op.mode == MIR_OP_HARD_REG || op.mode == MIR_OP_REG; }
static int var_insn_op_p (MIR_insn_t insn, size_t nop) { return var_op_p (insn->ops[nop]); }

static enum ccp_val_kind get_op (gen_ctx_t gen_ctx, MIR_insn_t insn, size_t nop, const_t *val) {
  MIR_op_t op;
  ssa_edge_t ssa_edge;
  ccp_val_t ccp_val;

  if (!var_insn_op_p (insn, nop)) {
    if ((op = insn->ops[nop]).mode == MIR_OP_INT) {
      val->uns_p = FALSE;
      val->u.i = op.u.i;
      return CCP_CONST;
    } else if (op.mode == MIR_OP_UINT) {
      val->uns_p = TRUE;
      val->u.u = op.u.u;
      return CCP_CONST;
    }
    return CCP_VARYING;
  }
  ssa_edge = insn->ops[nop].data;
  ccp_val = get_ccp_val (gen_ctx, ssa_edge->def);
  if (ccp_val->val_kind == CCP_CONST) *val = ccp_val->val;
  return ccp_val->val_kind;
}

static enum ccp_val_kind get_2ops (gen_ctx_t gen_ctx, MIR_insn_t insn, const_t *val1, int out_p) {
  if (out_p && !var_insn_op_p (insn, 0)) return CCP_UNKNOWN;
  return get_op (gen_ctx, insn, 1, val1);
}

static enum ccp_val_kind get_3ops (gen_ctx_t gen_ctx, MIR_insn_t insn, const_t *val1, const_t *val2,
                                   int out_p) {
  enum ccp_val_kind res1, res2;

  if (out_p && !var_insn_op_p (insn, 0)) return CCP_UNKNOWN;
  if ((res1 = get_op (gen_ctx, insn, 1, val1)) == CCP_VARYING) return CCP_VARYING;
  if ((res2 = get_op (gen_ctx, insn, 2, val2)) == CCP_VARYING) return CCP_VARYING;
  return res1 == CCP_UNKNOWN || res2 == CCP_UNKNOWN ? CCP_UNKNOWN : CCP_CONST;
}

static enum ccp_val_kind get_2iops (gen_ctx_t gen_ctx, MIR_insn_t insn, int64_t *p, int out_p) {
  const_t val;
  enum ccp_val_kind res;

  if ((res = get_2ops (gen_ctx, insn, &val, out_p))) return res;
  *p = val.u.i;
  return CCP_CONST;
}

static enum ccp_val_kind get_2isops (gen_ctx_t gen_ctx, MIR_insn_t insn, int32_t *p, int out_p) {
  const_t val;
  enum ccp_val_kind res;

  if ((res = get_2ops (gen_ctx, insn, &val, out_p))) return res;
  *p = val.u.i;
  return CCP_CONST;
}

static enum ccp_val_kind MIR_UNUSED get_2usops (gen_ctx_t gen_ctx, MIR_insn_t insn, uint32_t *p,
                                                int out_p) {
  const_t val;
  enum ccp_val_kind res;

  if ((res = get_2ops (gen_ctx, insn, &val, out_p))) return res;
  *p = val.u.u;
  return CCP_CONST;
}

static enum ccp_val_kind get_3iops (gen_ctx_t gen_ctx, MIR_insn_t insn, int64_t *p1, int64_t *p2,
                                    int out_p) {
  const_t val1, val2;
  enum ccp_val_kind res;

  if ((res = get_3ops (gen_ctx, insn, &val1, &val2, out_p))) return res;
  *p1 = val1.u.i;
  *p2 = val2.u.i;
  return CCP_CONST;
}

static enum ccp_val_kind get_3isops (gen_ctx_t gen_ctx, MIR_insn_t insn, int32_t *p1, int32_t *p2,
                                     int out_p) {
  const_t val1, val2;
  enum ccp_val_kind res;

  if ((res = get_3ops (gen_ctx, insn, &val1, &val2, out_p))) return res;
  *p1 = val1.u.i;
  *p2 = val2.u.i;
  return CCP_CONST;
}

static enum ccp_val_kind get_3uops (gen_ctx_t gen_ctx, MIR_insn_t insn, uint64_t *p1, uint64_t *p2,
                                    int out_p) {
  const_t val1, val2;
  enum ccp_val_kind res;

  if ((res = get_3ops (gen_ctx, insn, &val1, &val2, out_p))) return res;
  *p1 = val1.u.u;
  *p2 = val2.u.u;
  return CCP_CONST;
}

static enum ccp_val_kind get_3usops (gen_ctx_t gen_ctx, MIR_insn_t insn, uint32_t *p1, uint32_t *p2,
                                     int out_p) {
  const_t val1, val2;
  enum ccp_val_kind res;

  if ((res = get_3ops (gen_ctx, insn, &val1, &val2, out_p))) return res;
  *p1 = val1.u.u;
  *p2 = val2.u.u;
  return CCP_CONST;
}

#define EXT(tp)                                                                       \
  do {                                                                                \
    int64_t p;                                                                        \
    if ((ccp_res = get_2iops (gen_ctx, insn, &p, TRUE)) != CCP_CONST) goto non_const; \
    val.uns_p = FALSE;                                                                \
    val.u.i = (tp) p;                                                                 \
  } while (0)

#define IOP2(op)                                                                      \
  do {                                                                                \
    int64_t p;                                                                        \
    if ((ccp_res = get_2iops (gen_ctx, insn, &p, TRUE)) != CCP_CONST) goto non_const; \
    val.uns_p = FALSE;                                                                \
    val.u.i = op p;                                                                   \
  } while (0)

#define IOP2S(op)                                                                      \
  do {                                                                                 \
    int32_t p;                                                                         \
    if ((ccp_res = get_2isops (gen_ctx, insn, &p, TRUE)) != CCP_CONST) goto non_const; \
    val.uns_p = FALSE;                                                                 \
    val.u.i = op p;                                                                    \
  } while (0)

#define UOP2S(op)                                                                      \
  do {                                                                                 \
    uint32_t p;                                                                        \
    if ((ccp_res = get_2usops (gen_ctx, insn, &p, TRUE)) != CCP_CONST) goto non_const; \
    val.uns_p = FALSE;                                                                 \
    val.u.u = op p;                                                                    \
  } while (0)

#define IOP3(op)                                                                            \
  do {                                                                                      \
    int64_t p1, p2;                                                                         \
    if ((ccp_res = get_3iops (gen_ctx, insn, &p1, &p2, TRUE)) != CCP_CONST) goto non_const; \
    val.uns_p = FALSE;                                                                      \
    val.u.i = p1 op p2;                                                                     \
  } while (0)

#define IOP3S(op)                                                                            \
  do {                                                                                       \
    int32_t p1, p2;                                                                          \
    if ((ccp_res = get_3isops (gen_ctx, insn, &p1, &p2, TRUE)) != CCP_CONST) goto non_const; \
    val.uns_p = FALSE;                                                                       \
    val.u.i = p1 op p2;                                                                      \
  } while (0)

#define UOP3(op)                                                                            \
  do {                                                                                      \
    uint64_t p1, p2;                                                                        \
    if ((ccp_res = get_3uops (gen_ctx, insn, &p1, &p2, TRUE)) != CCP_CONST) goto non_const; \
    val.uns_p = TRUE;                                                                       \
    val.u.u = p1 op p2;                                                                     \
  } while (0)

#define UOP3S(op)                                                                            \
  do {                                                                                       \
    uint32_t p1, p2;                                                                         \
    if ((ccp_res = get_3usops (gen_ctx, insn, &p1, &p2, TRUE)) != CCP_CONST) goto non_const; \
    val.uns_p = TRUE;                                                                        \
    val.u.u = p1 op p2;                                                                      \
  } while (0)

#define IOP30(op)                                                                                  \
  do {                                                                                             \
    if ((ccp_res = get_op (gen_ctx, insn, 2, &val)) != CCP_CONST || val.u.i == 0) goto non_const0; \
    IOP3 (op);                                                                                     \
  } while (0)

#define IOP3S0(op)                                                                                 \
  do {                                                                                             \
    if ((ccp_res = get_op (gen_ctx, insn, 2, &val)) != CCP_CONST || val.u.i == 0) goto non_const0; \
    IOP3S (op);                                                                                    \
  } while (0)

#define UOP30(op)                                                                                  \
  do {                                                                                             \
    if ((ccp_res = get_op (gen_ctx, insn, 2, &val)) != CCP_CONST || val.u.u == 0) goto non_const0; \
    UOP3 (op);                                                                                     \
  } while (0)

#define UOP3S0(op)                                                                                 \
  do {                                                                                             \
    if ((ccp_res = get_op (gen_ctx, insn, 2, &val)) != CCP_CONST || val.u.u == 0) goto non_const0; \
    UOP3S (op);                                                                                    \
  } while (0)

#define ICMP(op)                                                                            \
  do {                                                                                      \
    int64_t p1, p2;                                                                         \
    if ((ccp_res = get_3iops (gen_ctx, insn, &p1, &p2, TRUE)) != CCP_CONST) goto non_const; \
    val.uns_p = FALSE;                                                                      \
    val.u.i = p1 op p2;                                                                     \
  } while (0)

#define ICMPS(op)                                                                            \
  do {                                                                                       \
    int32_t p1, p2;                                                                          \
    if ((ccp_res = get_3isops (gen_ctx, insn, &p1, &p2, TRUE)) != CCP_CONST) goto non_const; \
    val.uns_p = FALSE;                                                                       \
    val.u.i = p1 op p2;                                                                      \
  } while (0)

#define UCMP(op)                                                                            \
  do {                                                                                      \
    uint64_t p1, p2;                                                                        \
    if ((ccp_res = get_3uops (gen_ctx, insn, &p1, &p2, TRUE)) != CCP_CONST) goto non_const; \
    val.uns_p = FALSE;                                                                      \
    val.u.i = p1 op p2;                                                                     \
  } while (0)

#define UCMPS(op)                                                                            \
  do {                                                                                       \
    uint32_t p1, p2;                                                                         \
    if ((ccp_res = get_3usops (gen_ctx, insn, &p1, &p2, TRUE)) != CCP_CONST) goto non_const; \
    val.uns_p = FALSE;                                                                       \
    val.u.i = p1 op p2;                                                                      \
  } while (0)

#define BICMP(op)                                                                            \
  do {                                                                                       \
    int64_t p1, p2;                                                                          \
    if ((ccp_res = get_3iops (gen_ctx, insn, &p1, &p2, FALSE)) != CCP_CONST) goto non_const; \
    val.uns_p = FALSE;                                                                       \
    val.u.i = p1 op p2;                                                                      \
  } while (0)

#define BICMPS(op)                                                                            \
  do {                                                                                        \
    int32_t p1, p2;                                                                           \
    if ((ccp_res = get_3isops (gen_ctx, insn, &p1, &p2, FALSE)) != CCP_CONST) goto non_const; \
    val.uns_p = FALSE;                                                                        \
    val.u.i = p1 op p2;                                                                       \
  } while (0)

#define BUCMP(op)                                                                            \
  do {                                                                                       \
    uint64_t p1, p2;                                                                         \
    if ((ccp_res = get_3uops (gen_ctx, insn, &p1, &p2, FALSE)) != CCP_CONST) goto non_const; \
    val.uns_p = FALSE;                                                                       \
    val.u.i = p1 op p2;                                                                      \
  } while (0)

#define BUCMPS(op)                                                                            \
  do {                                                                                        \
    uint32_t p1, p2;                                                                          \
    if ((ccp_res = get_3usops (gen_ctx, insn, &p1, &p2, FALSE)) != CCP_CONST) goto non_const; \
    val.uns_p = FALSE;                                                                        \
    val.u.i = p1 op p2;                                                                       \
  } while (0)

static int get_ccp_res_op (gen_ctx_t gen_ctx, MIR_insn_t insn, int out_num, MIR_op_t *op) {
  MIR_context_t ctx = gen_ctx->ctx;
  int out_p;

  gen_assert (!MIR_call_code_p (insn->code));
  if (out_num > 0 || MIR_insn_nops (ctx, insn) < 1) return FALSE;
  MIR_insn_op_mode (ctx, insn, 0, &out_p);
  if (!out_p) return FALSE;
  *op = insn->ops[0];
  return TRUE;
}

static int ccp_phi_insn_update (gen_ctx_t gen_ctx, bb_insn_t phi) {
  MIR_insn_t phi_insn = phi->insn;
  bb_t bb = phi->bb;
  edge_t e;
  ssa_edge_t ssa_edge;
  ccp_val_t res_ccp_val, op_ccp_val;
  size_t nop;
  int change_p = FALSE;

  res_ccp_val = get_ccp_val (gen_ctx, phi);
  if (res_ccp_val->val_kind == CCP_VARYING) return FALSE;
  nop = 1;
  for (e = DLIST_HEAD (in_edge_t, bb->in_edges); e != NULL; e = DLIST_NEXT (in_edge_t, e), nop++) {
    /* Update phi value: */
    if (e->skipped_p) continue;
    gen_assert (nop < phi_insn->nops);
    ssa_edge = phi_insn->ops[nop].data;
    op_ccp_val = get_ccp_val (gen_ctx, ssa_edge->def);
    if (op_ccp_val->val_kind == CCP_UNKNOWN) continue;
    if (res_ccp_val->val_kind == CCP_UNKNOWN || op_ccp_val->val_kind == CCP_VARYING) {
      change_p = res_ccp_val->val_kind != op_ccp_val->val_kind;
      res_ccp_val->val_kind = op_ccp_val->val_kind;
      if (op_ccp_val->val_kind == CCP_VARYING) break;
      if (op_ccp_val->val_kind == CCP_CONST) res_ccp_val->val = op_ccp_val->val;
    } else {
      gen_assert (res_ccp_val->val_kind == CCP_CONST && op_ccp_val->val_kind == CCP_CONST);
      if (res_ccp_val->val.uns_p != op_ccp_val->val.uns_p
          || (res_ccp_val->val.uns_p && res_ccp_val->val.u.u != op_ccp_val->val.u.u)
          || (!res_ccp_val->val.uns_p && res_ccp_val->val.u.i != op_ccp_val->val.u.i)) {
        res_ccp_val->val_kind = CCP_VARYING;
        change_p = TRUE;
        break;
      }
    }
  }
  return change_p;
}

static int ccp_insn_update (gen_ctx_t gen_ctx, MIR_insn_t insn) {
  // ??? should we do CCP for FP (fast-math) too
  MIR_op_t op;
  int change_p;
  enum ccp_val_kind ccp_res;
  const_t val;
  ccp_val_t ccp_val;
  enum ccp_val_kind val_kind;

  switch (insn->code) {
  case MIR_PHI: return ccp_phi_insn_update (gen_ctx, insn->data);
  case MIR_MOV: IOP2 (+); break;
  case MIR_EXT8: EXT (int8_t); break;
  case MIR_EXT16: EXT (int16_t); break;
  case MIR_EXT32: EXT (int32_t); break;
  case MIR_UEXT8: EXT (uint8_t); break;
  case MIR_UEXT16: EXT (uint16_t); break;
  case MIR_UEXT32: EXT (uint32_t); break;

  case MIR_NEG: IOP2 (-); break;
  case MIR_NEGS: IOP2S (-); break;

  case MIR_ADD: IOP3 (+); break;
  case MIR_ADDS: IOP3S (+); break;

  case MIR_SUB: IOP3 (-); break;
  case MIR_SUBS: IOP3S (-); break;

  case MIR_MUL: IOP3 (*); break;
  case MIR_MULS: IOP3S (*); break;

  case MIR_DIV: IOP30 (/); break;
  case MIR_DIVS: IOP3S0 (/); break;
  case MIR_UDIV: UOP30 (/); break;
  case MIR_UDIVS: UOP3S0 (/); break;

  case MIR_MOD: IOP30 (%); break;
  case MIR_MODS: IOP3S0 (%); break;
  case MIR_UMOD: UOP30 (%); break;
  case MIR_UMODS: UOP3S0 (%); break;

  case MIR_AND: IOP3 (&); break;
  case MIR_ANDS: IOP3S (&); break;
  case MIR_OR: IOP3 (|); break;
  case MIR_ORS: IOP3S (|); break;
  case MIR_XOR: IOP3 (^); break;
  case MIR_XORS: IOP3S (^); break;

  case MIR_LSH: IOP3 (<<); break;
  case MIR_LSHS: IOP3S (<<); break;
  case MIR_RSH: IOP3 (>>); break;
  case MIR_RSHS: IOP3S (>>); break;
  case MIR_URSH: UOP3 (>>); break;
  case MIR_URSHS: UOP3S (>>); break;

  case MIR_EQ: ICMP (==); break;
  case MIR_EQS: ICMPS (==); break;
  case MIR_NE: ICMP (!=); break;
  case MIR_NES: ICMPS (!=); break;

  case MIR_LT: ICMP (<); break;
  case MIR_LTS: ICMPS (<); break;
  case MIR_ULT: UCMP (<); break;
  case MIR_ULTS: UCMPS (<); break;
  case MIR_LE: ICMP (<=); break;
  case MIR_LES: ICMPS (<=); break;
  case MIR_ULE: UCMP (<=); break;
  case MIR_ULES: UCMPS (<=); break;
  case MIR_GT: ICMP (>); break;
  case MIR_GTS: ICMPS (>); break;
  case MIR_UGT: UCMP (>); break;
  case MIR_UGTS: UCMPS (>); break;
  case MIR_GE: ICMP (>=); break;
  case MIR_GES: ICMPS (>=); break;
  case MIR_UGE: UCMP (>=); break;
  case MIR_UGES: UCMPS (>=); break;

  default: ccp_res = CCP_VARYING; goto non_const;
  }
#ifndef NDEBUG
  {
    int out_p;

    MIR_insn_op_mode (gen_ctx->ctx, insn, 0, &out_p); /* result here is always 0-th op */
    gen_assert (out_p);
  }
#endif
  ccp_val = get_ccp_val (gen_ctx, insn->data);
  val_kind = ccp_val->val_kind;
  gen_assert (val_kind == CCP_UNKNOWN || val_kind == CCP_CONST);
  ccp_val->val_kind = CCP_CONST;
  ccp_val->val = val;
  return val_kind != CCP_CONST;
non_const0:
  if (ccp_res == CCP_CONST && val.u.i == 0) ccp_res = CCP_VARYING;
non_const:
  if (ccp_res == CCP_UNKNOWN) return FALSE;
  if (MIR_call_code_p (insn->code)) {
    ccp_val = get_ccp_val (gen_ctx, insn->data);
    ccp_val->val_kind = CCP_VARYING;
    return FALSE;
  }
  gen_assert (ccp_res == CCP_VARYING);
  change_p = FALSE;
  if (get_ccp_res_op (gen_ctx, insn, 0, &op)
      && (op.mode == MIR_OP_HARD_REG || op.mode == MIR_OP_REG)) {
    ccp_val = get_ccp_val (gen_ctx, insn->data);
    if (ccp_val->val_kind != CCP_VARYING) change_p = TRUE;
    ccp_val->val_kind = CCP_VARYING;
    gen_assert (!get_ccp_res_op (gen_ctx, insn, 1, &op));
  }
  return change_p;
}

static enum ccp_val_kind ccp_branch_update (gen_ctx_t gen_ctx, MIR_insn_t insn, int *res) {
  enum ccp_val_kind ccp_res;
  const_t val;

  switch (insn->code) {
  case MIR_BT:
  case MIR_BTS:
  case MIR_BF:
  case MIR_BFS:
    if ((ccp_res = get_op (gen_ctx, insn, 1, &val)) != CCP_CONST) return ccp_res;
    if (insn->code == MIR_BTS || insn->code == MIR_BFS)
      *res = val.uns_p ? (uint32_t) val.u.u != 0 : (int32_t) val.u.i != 0;
    else
      *res = val.uns_p ? val.u.u != 0 : val.u.i != 0;
    if (insn->code == MIR_BF || insn->code == MIR_BFS) *res = !*res;
    return CCP_CONST;
  case MIR_BEQ: BICMP (==); break;
  case MIR_BEQS: BICMPS (==); break;
  case MIR_BNE: BICMP (!=); break;
  case MIR_BNES: BICMPS (!=); break;

  case MIR_BLT: BICMP (<); break;
  case MIR_BLTS: BICMPS (<); break;
  case MIR_UBLT: BUCMP (<); break;
  case MIR_UBLTS: BUCMPS (<); break;
  case MIR_BLE: BICMP (<=); break;
  case MIR_BLES: BICMPS (<=); break;
  case MIR_UBLE: BUCMP (<=); break;
  case MIR_UBLES: BUCMPS (<=); break;
  case MIR_BGT: BICMP (>); break;
  case MIR_BGTS: BICMPS (>); break;
  case MIR_UBGT: BUCMP (>); break;
  case MIR_UBGTS: BUCMPS (>); break;
  case MIR_BGE: BICMP (>=); break;
  case MIR_BGES: BICMPS (>=); break;
  case MIR_UBGE: BUCMP (>=); break;
  case MIR_UBGES: BUCMPS (>=); break;

  default: return CCP_VARYING;  // ??? should we do CCP for FP BCMP too
  }
  *res = val.u.i;
  return CCP_CONST;
non_const:
  return ccp_res;
}

static void ccp_push_used_insns (gen_ctx_t gen_ctx, ssa_edge_t first_ssa_edge) {
  MIR_context_t ctx = gen_ctx->ctx;

  for (ssa_edge_t ssa_edge = first_ssa_edge; ssa_edge != NULL; ssa_edge = ssa_edge->next_use) {
    bb_insn_t bb_insn = ssa_edge->use;

    if (bb_insn->flag || !bitmap_bit_p (bb_visited, bb_insn->bb->index))
      continue; /* already in ccp_insns or bb is not processed yet */
    VARR_PUSH (bb_insn_t, ccp_insns, bb_insn);
    DEBUG (2, {
      fprintf (debug_file, "           pushing bb%lu insn: ", (unsigned long) bb_insn->bb->index);
      MIR_output_insn (ctx, debug_file, bb_insn->insn, curr_func_item->u.func, FALSE);
    });
    bb_insn->flag = TRUE;
  }
}

static void ccp_process_active_edge (gen_ctx_t gen_ctx, edge_t e) {
  if (e->skipped_p && !e->dst->flag) {
    DEBUG (2, {
      fprintf (debug_file, "         Make edge bb%lu->bb%lu active\n",
               (unsigned long) e->src->index, (unsigned long) e->dst->index);
    });
    e->dst->flag = TRUE; /* just activated edge whose dest is not in ccp_bbs */
    VARR_PUSH (bb_t, ccp_bbs, e->dst);
  }
  e->skipped_p = FALSE;
}

static void ccp_make_insn_update (gen_ctx_t gen_ctx, MIR_insn_t insn) {
  MIR_op_t op;
  ccp_val_t ccp_val;

  if (!ccp_insn_update (gen_ctx, insn)) {
    DEBUG (2, {
      if (MIR_call_code_p (insn->code)) {
        fprintf (debug_file, " -- keep all results varying");
      } else if (get_ccp_res_op (gen_ctx, insn, 0, &op) && var_insn_op_p (insn, 0)) {
        ccp_val = get_ccp_val (gen_ctx, insn->data);
        if (ccp_val->val_kind == CCP_UNKNOWN) {
          fprintf (debug_file, " -- make the result unknown");
        } else if (ccp_val->val_kind == CCP_VARYING) {
          fprintf (debug_file, " -- keep the result varying");
        } else {
          gen_assert (ccp_val->val_kind == CCP_CONST);
          fprintf (debug_file, " -- keep the result a constant ");
          print_const (debug_file, ccp_val->val);
        }
      }
      fprintf (debug_file, "\n");
    });
  } else {
    ccp_val = NULL; /* to remove an initilized warning */
    if (get_ccp_res_op (gen_ctx, insn, 0, &op) && var_op_p (op)) {
      ccp_val = get_ccp_val (gen_ctx, insn->data);
      ccp_push_used_insns (gen_ctx, op.data);
    }
    gen_assert (ccp_val != NULL);
    DEBUG (2, {
      if (MIR_call_code_p (insn->code)) {
        fprintf (debug_file, " -- make all results varying\n");
      } else if (ccp_val->val_kind == CCP_VARYING) {
        fprintf (debug_file, " -- make the result varying\n");
      } else {
        gen_assert (ccp_val->val_kind == CCP_CONST);
        fprintf (debug_file, " -- make the result a constant ");
        print_const (debug_file, ccp_val->val);
        fprintf (debug_file, "\n");
      }
    });
  }
}

static void ccp_process_insn (gen_ctx_t gen_ctx, bb_insn_t bb_insn) {
  int res;
  enum ccp_val_kind ccp_res;
  edge_t e;
  bb_t bb = bb_insn->bb;
  MIR_insn_t insn = bb_insn->insn;

  DEBUG (2, {
    fprintf (debug_file, "       processing bb%lu insn: ", (unsigned long) bb_insn->bb->index);
    MIR_output_insn (gen_ctx->ctx, debug_file, bb_insn->insn, curr_func_item->u.func, FALSE);
  });
  if (!MIR_branch_code_p (insn->code) || insn->code == MIR_JMP || insn->code == MIR_SWITCH) {
    ccp_make_insn_update (gen_ctx, insn);  // ??? should we process SWITCH as cond branch
    return;
  }
  DEBUG (2, { fprintf (debug_file, "\n"); });
  if ((ccp_res = ccp_branch_update (gen_ctx, insn, &res)) == CCP_CONST) {
    /* Remember about an edge to exit bb.  First edge is always for
       fall through and the 2nd edge is for jump bb. */
    gen_assert (DLIST_LENGTH (out_edge_t, bb->out_edges) >= 2);
    e = res ? DLIST_EL (out_edge_t, bb->out_edges, 1) : DLIST_EL (out_edge_t, bb->out_edges, 0);
    ccp_process_active_edge (gen_ctx, e);
  } else if (ccp_res == CCP_VARYING) { /* activate all edges */
    for (e = DLIST_HEAD (out_edge_t, bb->out_edges); e != NULL; e = DLIST_NEXT (out_edge_t, e))
      ccp_process_active_edge (gen_ctx, e);
  }
}

static void ccp_process_bb (gen_ctx_t gen_ctx, bb_t bb) {
  MIR_insn_t insn;
  bb_insn_t bb_insn;
  edge_t e;

  DEBUG (2, { fprintf (debug_file, "       processing bb%lu\n", (unsigned long) bb->index); });
  for (bb_insn = DLIST_HEAD (bb_insn_t, bb->bb_insns); bb_insn != NULL;
       bb_insn = DLIST_NEXT (bb_insn_t, bb_insn)) {
    if ((insn = bb_insn->insn)->code == MIR_LABEL) continue;
    if (insn->code != MIR_PHI) break;
    DEBUG (2, {
      gen_assert (insn->ops[0].mode == MIR_OP_REG);
      fprintf (debug_file,
               "       processing phi of reg%lu(%s) in bb%lu:", (long unsigned) insn->ops[0].u.reg,
               MIR_reg_name (gen_ctx->ctx, insn->ops[0].u.reg, curr_func_item->u.func),
               (unsigned long) bb->index);
    });
    ccp_make_insn_update (gen_ctx, bb_insn->insn);
  }
  if (!bitmap_set_bit_p (bb_visited, bb->index)) return;
  for (; bb_insn != NULL; bb_insn = DLIST_NEXT (bb_insn_t, bb_insn)) {
    ccp_process_insn (gen_ctx, bb_insn);
  }
  if ((bb_insn = DLIST_TAIL (bb_insn_t, bb->bb_insns)) == NULL
      || !MIR_branch_code_p (bb_insn->insn->code) || bb_insn->insn->code == MIR_JMP
      || bb_insn->insn->code == MIR_SWITCH) {
    for (e = DLIST_HEAD (out_edge_t, bb->out_edges); e != NULL; e = DLIST_NEXT (out_edge_t, e)) {
      gen_assert (!e->skipped_p);
      if (!bitmap_bit_p (bb_visited, e->dst->index) && !e->dst->flag) {
        e->dst->flag = TRUE; /* first process of dest which is not in ccp_bbs */
        VARR_PUSH (bb_t, ccp_bbs, e->dst);
      }
      ccp_process_active_edge (gen_ctx, e);
    }
  }
}

static void ccp_traverse (bb_t bb) {
  bb->flag = TRUE;
  for (edge_t e = DLIST_HEAD (out_edge_t, bb->out_edges); e != NULL; e = DLIST_NEXT (out_edge_t, e))
    if (!e->skipped_p && !e->dst->flag)
      ccp_traverse (e->dst); /* visit unvisited active edge destination */
}

static int get_ccp_res_val (gen_ctx_t gen_ctx, MIR_insn_t insn, const_t *val) {
  ccp_val_t ccp_val;
  MIR_op_t op;

  if (MIR_call_code_p (insn->code) || !get_ccp_res_op (gen_ctx, insn, 0, &op))
    return FALSE; /* call results always produce varying values */
  if (!var_insn_op_p (insn, 0)) return FALSE;
  ccp_val = get_ccp_val (gen_ctx, insn->data);
  if (ccp_val->val_kind != CCP_CONST) return FALSE;
  *val = ccp_val->val;
  return TRUE;
}

static void ccp_remove_insn_ssa_edges (gen_ctx_t gen_ctx, MIR_insn_t insn) {
  ssa_edge_t ssa_edge;
  for (size_t i = 0; i < insn->nops; i++) {
    /* output operand refers to chain of ssa edges -- remove them all: */
    while ((ssa_edge = insn->ops[i].data) != NULL) remove_ssa_edge (gen_ctx, ssa_edge);
  }
}

static int ccp_modify (gen_ctx_t gen_ctx) {
  MIR_context_t ctx = gen_ctx->ctx;
  bb_t bb, next_bb;
  bb_insn_t bb_insn, next_bb_insn;
  const_t val;
  MIR_op_t op;
  MIR_insn_t insn, prev_insn, first_insn;
  ssa_edge_t se, next_se;
  int res, change_p = FALSE;
  long deleted_insns_num = 0, deleted_branches_num = 0;

#ifndef NDEBUG
  for (bb = DLIST_HEAD (bb_t, curr_cfg->bbs); bb != NULL; bb = DLIST_NEXT (bb_t, bb))
    gen_assert (!bb->flag);
#endif
  ccp_traverse (DLIST_HEAD (bb_t, curr_cfg->bbs)); /* entry */
  for (bb = DLIST_HEAD (bb_t, curr_cfg->bbs); bb != NULL; bb = next_bb) {
    next_bb = DLIST_NEXT (bb_t, bb);
    if (!bb->flag) {
      change_p = TRUE;
      DEBUG (2, {
        fprintf (debug_file, "  deleting unreachable bb%lu and its edges\n",
                 (unsigned long) bb->index);
      });
      for (bb_insn = DLIST_HEAD (bb_insn_t, bb->bb_insns); bb_insn != NULL;
           bb_insn = next_bb_insn) {
        next_bb_insn = DLIST_NEXT (bb_insn_t, bb_insn);
        insn = bb_insn->insn;
        ccp_remove_insn_ssa_edges (gen_ctx, insn);
        gen_delete_insn (gen_ctx, insn);
        deleted_insns_num++;
      }
      delete_bb (gen_ctx, bb);
      continue;
    }
    bb->flag = FALSE; /* reset for the future use */
    for (bb_insn = DLIST_HEAD (bb_insn_t, bb->bb_insns); bb_insn != NULL; bb_insn = next_bb_insn) {
      next_bb_insn = DLIST_NEXT (bb_insn_t, bb_insn);
      if (get_ccp_res_val (gen_ctx, bb_insn->insn, &val)
          && (bb_insn->insn->code != MIR_MOV
              || (bb_insn->insn->ops[1].mode != MIR_OP_INT
                  && bb_insn->insn->ops[1].mode != MIR_OP_UINT))) {
        gen_assert (!MIR_call_code_p (bb_insn->insn->code));
        change_p = TRUE;
        DEBUG (2, {
          fprintf (debug_file, "  changing insn ");
          MIR_output_insn (gen_ctx->ctx, debug_file, bb_insn->insn, curr_func_item->u.func, FALSE);
        });
        op = val.uns_p ? MIR_new_uint_op (ctx, val.u.u) : MIR_new_int_op (ctx, val.u.i);
#ifndef NDEBUG
        {
          int out_p;

          MIR_insn_op_mode (ctx, bb_insn->insn, 0, &out_p); /* result here is always 0-th op */
          gen_assert (out_p);
        }
#endif
        /* remove edges whose def and use is the insn, e.g. for case "5: phi a,a #index 5,5" */
        for (se = bb_insn->insn->ops[0].data; se != NULL; se = next_se) {
          next_se = se->next_use;
          if (se->use == bb_insn) remove_ssa_edge (gen_ctx, se);
        }
        insn = MIR_new_insn (ctx, MIR_MOV, bb_insn->insn->ops[0], op); /* copy ops[0].data too! */
        MIR_insert_insn_before (ctx, curr_func_item, bb_insn->insn, insn);
        bb_insn->insn->ops[0].data = NULL;
        ccp_remove_insn_ssa_edges (gen_ctx, bb_insn->insn);
        MIR_remove_insn (ctx, curr_func_item, bb_insn->insn);
        insn->data = bb_insn;
        bb_insn->insn = insn;
        DEBUG (2, {
          fprintf (debug_file, "    on insn ");
          MIR_output_insn (ctx, debug_file, insn, curr_func_item->u.func, TRUE);
        });
      }
    }
    if ((bb_insn = DLIST_TAIL (bb_insn_t, bb->bb_insns)) == NULL) continue;
    insn = bb_insn->insn;
    first_insn = DLIST_HEAD (bb_insn_t, bb->bb_insns)->insn;
    if (first_insn->code == MIR_LABEL && (prev_insn = DLIST_PREV (MIR_insn_t, first_insn)) != NULL
        && prev_insn->code == MIR_JMP && prev_insn->ops[0].u.label == first_insn) {
      DEBUG (2, {
        fprintf (debug_file, "  removing useless jump insn ");
        MIR_output_insn (ctx, debug_file, prev_insn, curr_func_item->u.func, TRUE);
        fprintf (debug_file, "\n");
      });
      ccp_remove_insn_ssa_edges (gen_ctx, prev_insn);
      gen_delete_insn (gen_ctx, prev_insn);
      deleted_branches_num++;
    }
    if (!MIR_branch_code_p (insn->code) || insn->code == MIR_JMP || insn->code == MIR_SWITCH
        || ccp_branch_update (gen_ctx, insn, &res) != CCP_CONST)
      continue;
    change_p = TRUE;
    if (!res) {
      DEBUG (2, {
        fprintf (debug_file, "  removing branch insn ");
        MIR_output_insn (ctx, debug_file, insn, curr_func_item->u.func, TRUE);
        fprintf (debug_file, "\n");
      });
      ccp_remove_insn_ssa_edges (gen_ctx, insn);
      gen_delete_insn (gen_ctx, insn);
      delete_edge (DLIST_EL (out_edge_t, bb->out_edges, 1));
      deleted_branches_num++;
    } else {
      insn = MIR_new_insn (ctx, MIR_JMP, insn->ops[0]); /* label is always 0-th op */
      DEBUG (2, {
        fprintf (debug_file, "  changing branch insn ");
        MIR_output_insn (ctx, debug_file, bb_insn->insn, curr_func_item->u.func, FALSE);
        fprintf (debug_file, " onto jump insn ");
        MIR_output_insn (ctx, debug_file, insn, curr_func_item->u.func, TRUE);
        fprintf (debug_file, "\n");
      });
      MIR_insert_insn_before (ctx, curr_func_item, bb_insn->insn, insn);
      ccp_remove_insn_ssa_edges (gen_ctx, bb_insn->insn);
      MIR_remove_insn (ctx, curr_func_item, bb_insn->insn);
      insn->data = bb_insn;
      bb_insn->insn = insn;
      delete_edge (DLIST_EL (out_edge_t, bb->out_edges, 0));
    }
  }
  DEBUG (1, {
    fprintf (debug_file, "%5ld deleted CCP insns + %ld deleted branches\n", deleted_insns_num,
             deleted_branches_num);
  });
  return change_p;
}

static int ccp (gen_ctx_t gen_ctx) { /* conditional constant propagation */
  DEBUG (2, { fprintf (debug_file, "  CCP analysis:\n"); });
  curr_ccp_run++;
  bb_visited = temp_bitmap;
  initiate_ccp_info (gen_ctx);
  while (VARR_LENGTH (bb_t, ccp_bbs) != 0 || VARR_LENGTH (bb_insn_t, ccp_insns) != 0) {
    while (VARR_LENGTH (bb_t, ccp_bbs) != 0) {
      bb_t bb = VARR_POP (bb_t, ccp_bbs);

      bb->flag = FALSE;
      ccp_process_bb (gen_ctx, bb);
    }
    while (VARR_LENGTH (bb_insn_t, ccp_insns) != 0) {
      bb_insn_t bb_insn = VARR_POP (bb_insn_t, ccp_insns);

      gen_assert (bb_insn->flag);
      bb_insn->flag = FALSE;
      ccp_process_insn (gen_ctx, bb_insn);
    }
  }
  DEBUG (2, { fprintf (debug_file, "  CCP modification:\n"); });
  return ccp_modify (gen_ctx);
}

static void init_ccp (gen_ctx_t gen_ctx) {
  gen_ctx->ccp_ctx = gen_malloc (gen_ctx, sizeof (struct ccp_ctx));
  curr_ccp_run = 0;
  VARR_CREATE (bb_t, ccp_bbs, 256);
  VARR_CREATE (bb_insn_t, ccp_insns, 256);
  VARR_CREATE (ccp_val_t, ccp_vals, 256);
}

static void finish_ccp (gen_ctx_t gen_ctx) {
  ccp_val_t ccp_val;

  VARR_DESTROY (bb_t, ccp_bbs);
  VARR_DESTROY (bb_insn_t, ccp_insns);
  while (VARR_LENGTH (ccp_val_t, ccp_vals) != 0)
    if ((ccp_val = VARR_POP (ccp_val_t, ccp_vals)) != NULL) free (ccp_val);
  VARR_DESTROY (ccp_val_t, ccp_vals);
  free (gen_ctx->ccp_ctx);
  gen_ctx->ccp_ctx = NULL;
}

#undef live_in
#undef live_out

/* New Page */

#define live_in in
#define live_out out
#define live_kill kill
#define live_gen gen

/* Life analysis */
static void live_con_func_0 (bb_t bb) { bitmap_clear (bb->live_in); }

static int live_con_func_n (gen_ctx_t gen_ctx, bb_t bb) {
  edge_t e;
  int change_p = FALSE;

  for (e = DLIST_HEAD (out_edge_t, bb->out_edges); e != NULL; e = DLIST_NEXT (out_edge_t, e))
    change_p |= bitmap_ior (bb->live_out, bb->live_out, e->dst->live_in);
  return change_p;
}

static int live_trans_func (gen_ctx_t gen_ctx, bb_t bb) {
  return bitmap_ior_and_compl (bb->live_in, bb->live_gen, bb->live_out, bb->live_kill);
}

static int bb_loop_level (bb_t bb) {
  loop_node_t loop_node;
  int level = -1;

  for (loop_node = bb->loop_node; loop_node->parent != NULL; loop_node = loop_node->parent) level++;
  gen_assert (level >= 0);
  return level;
}

static void increase_pressure (int int_p, bb_t bb, int *int_pressure, int *fp_pressure) {
  if (int_p) {
    if (bb->max_int_pressure < ++(*int_pressure)) bb->max_int_pressure = *int_pressure;
  } else {
    if (bb->max_fp_pressure < ++(*fp_pressure)) bb->max_fp_pressure = *fp_pressure;
  }
}

static int int_var_type_p (gen_ctx_t gen_ctx, MIR_reg_t var) {
  if (!var_is_reg_p (var)) return target_hard_reg_type_ok_p (var, MIR_T_I32);
  return MIR_int_type_p (
    MIR_reg_type (gen_ctx->ctx, var2reg (gen_ctx, var), curr_func_item->u.func));
}

static MIR_insn_t initiate_bb_live_info (gen_ctx_t gen_ctx, MIR_insn_t bb_tail_insn, int moves_p,
                                         uint32_t *mvs_num) {
  bb_t bb = get_insn_bb (gen_ctx, bb_tail_insn);
  MIR_insn_t insn;
  size_t niter, passed_mem_num, bb_freq;
  MIR_reg_t var, early_clobbered_hard_reg1, early_clobbered_hard_reg2;
  int op_num, out_p, mem_p, int_p = FALSE;
  int bb_int_pressure, bb_fp_pressure;
  mv_t mv;
  reg_info_t *breg_infos;
  insn_var_iterator_t insn_var_iter;

  gen_assert (!moves_p || optimize_level != 0);
  breg_infos = VARR_ADDR (reg_info_t, curr_cfg->breg_info);
  bb_freq = 1;
  if (moves_p)
    for (int i = bb_loop_level (bb); i > 0; i--) bb_freq *= 5;
  bb->max_int_pressure = bb_int_pressure = bb->max_fp_pressure = bb_fp_pressure = 0;
  for (insn = bb_tail_insn; insn != NULL && get_insn_bb (gen_ctx, insn) == bb;
       insn = DLIST_PREV (MIR_insn_t, insn)) {
    if (MIR_call_code_p (insn->code)) {
      bitmap_ior (bb->live_kill, bb->live_kill, call_used_hard_regs[MIR_T_UNDEF]);
      bitmap_and_compl (bb->live_gen, bb->live_gen, call_used_hard_regs[MIR_T_UNDEF]);
    }
    /* Process output ops on 0-th iteration, then input ops. */
    for (niter = 0; niter <= 1; niter++) {
      FOREACH_INSN_VAR (gen_ctx, insn_var_iter, insn, var, op_num, out_p, mem_p, passed_mem_num) {
        if (!out_p && niter != 0) {
          if (bitmap_set_bit_p (bb->live_gen, var) && optimize_level != 0)
            increase_pressure (int_var_type_p (gen_ctx, var), bb, &bb_int_pressure,
                               &bb_fp_pressure);
        } else if (niter == 0) {
          if (bitmap_clear_bit_p (bb->live_gen, var) && optimize_level != 0)
            (int_var_type_p (gen_ctx, var) ? bb_int_pressure-- : bb_fp_pressure--);
          bitmap_set_bit_p (bb->live_kill, var);
        }
        if (var_is_reg_p (var)) breg_infos[var2breg (gen_ctx, var)].freq += bb_freq;
      }
    }
    target_get_early_clobbered_hard_regs (insn, &early_clobbered_hard_reg1,
                                          &early_clobbered_hard_reg2);
    if (early_clobbered_hard_reg1 != MIR_NON_HARD_REG) {
      if (optimize_level != 0) {
        int_p = int_var_type_p (gen_ctx, early_clobbered_hard_reg1);
        increase_pressure (int_p, bb, &bb_int_pressure, &bb_fp_pressure);
      }
      bitmap_clear_bit_p (bb->live_gen, early_clobbered_hard_reg1);
      bitmap_set_bit_p (bb->live_kill, early_clobbered_hard_reg1);
      if (optimize_level != 0) (int_p ? bb_int_pressure-- : bb_fp_pressure--);
    }
    if (early_clobbered_hard_reg2 != MIR_NON_HARD_REG) {
      if (optimize_level != 0) {
        int_p = int_var_type_p (gen_ctx, early_clobbered_hard_reg2);
        increase_pressure (int_p, bb, &bb_int_pressure, &bb_fp_pressure);
      }
      bitmap_clear_bit_p (bb->live_gen, early_clobbered_hard_reg2);
      bitmap_set_bit_p (bb->live_kill, early_clobbered_hard_reg2);
      if (optimize_level != 0) (int_p ? bb_int_pressure-- : bb_fp_pressure--);
    }
    if (MIR_call_code_p (insn->code)) {
      bitmap_t reg_args;

      if (optimize_level != 0)
        bitmap_ior (bb->live_gen, bb->live_gen, ((bb_insn_t) insn->data)->call_hard_reg_args);
      else if ((reg_args = ((insn_data_t) insn->data)->u.call_hard_reg_args) != NULL)
        bitmap_ior (bb->live_gen, bb->live_gen, reg_args);
    }
    if (moves_p && move_p (insn)) {
      mv = get_free_move (gen_ctx);
      mv->bb_insn = insn->data;
      mv->freq = bb_freq;
      if (insn->ops[0].mode == MIR_OP_REG)
        DLIST_APPEND (dst_mv_t, breg_infos[reg2breg (gen_ctx, insn->ops[0].u.reg)].dst_moves, mv);
      if (insn->ops[1].mode == MIR_OP_REG)
        DLIST_APPEND (src_mv_t, breg_infos[reg2breg (gen_ctx, insn->ops[1].u.reg)].src_moves, mv);
      (*mvs_num)++;
      DEBUG (2, {
        fprintf (debug_file, "  move with freq %10lu:", (unsigned long) mv->freq);
        MIR_output_insn (gen_ctx->ctx, debug_file, insn, curr_func_item->u.func, TRUE);
      });
    }
  }
  return insn;
}

static void initiate_live_info (gen_ctx_t gen_ctx, int moves_p) {
  MIR_reg_t nregs, n;
  mv_t mv, next_mv;
  reg_info_t ri;
  uint32_t mvs_num = 0;

  for (mv = DLIST_HEAD (mv_t, curr_cfg->used_moves); mv != NULL; mv = next_mv) {
    next_mv = DLIST_NEXT (mv_t, mv);
    free_move (gen_ctx, mv);
  }
  VARR_TRUNC (reg_info_t, curr_cfg->breg_info, 0);
  nregs = get_nregs (gen_ctx);
  for (n = 0; n < nregs; n++) {
    ri.freq = ri.thread_freq = 0;
    ri.live_length = 0;
    ri.thread_first = n;
    ri.thread_next = MIR_MAX_REG_NUM;
    DLIST_INIT (dst_mv_t, ri.dst_moves);
    DLIST_INIT (src_mv_t, ri.src_moves);
    VARR_PUSH (reg_info_t, curr_cfg->breg_info, ri);
  }
  for (bb_t bb = DLIST_HEAD (bb_t, curr_cfg->bbs); bb != NULL; bb = DLIST_NEXT (bb_t, bb)) {
    gen_assert (bb != NULL && bb->live_in != NULL && bb->live_out != NULL && bb->live_gen != NULL
                && bb->live_kill != NULL);
    bitmap_clear (bb->live_in);
    bitmap_clear (bb->live_out);
    bitmap_clear (bb->live_gen);
    bitmap_clear (bb->live_kill);
  }
  for (MIR_insn_t tail = DLIST_TAIL (MIR_insn_t, curr_func_item->u.func->insns); tail != NULL;)
    tail = initiate_bb_live_info (gen_ctx, tail, moves_p, &mvs_num);
  if (moves_p) curr_cfg->non_conflicting_moves = mvs_num;
}

static void update_bb_pressure (gen_ctx_t gen_ctx) {
  size_t nel;
  bitmap_iterator_t bi;

  for (bb_t bb = DLIST_HEAD (bb_t, curr_cfg->bbs); bb != NULL; bb = DLIST_NEXT (bb_t, bb)) {
    int int_pressure = bb->max_int_pressure, fp_pressure = bb->max_fp_pressure;

    FOREACH_BITMAP_BIT (bi, bb->live_out, nel) {
      increase_pressure (int_var_type_p (gen_ctx, (MIR_reg_t) nel), bb, &int_pressure,
                         &fp_pressure);
    }
  }
}

static void calculate_func_cfg_live_info (gen_ctx_t gen_ctx, int moves_p) {
  initiate_live_info (gen_ctx, moves_p);
  solve_dataflow (gen_ctx, FALSE, live_con_func_0, live_con_func_n, live_trans_func);
  if (optimize_level != 0) update_bb_pressure (gen_ctx);
}

static void add_bb_insn_dead_vars (gen_ctx_t gen_ctx) {
  MIR_insn_t insn;
  bb_insn_t bb_insn, prev_bb_insn;
  size_t passed_mem_num;
  MIR_reg_t var, early_clobbered_hard_reg1, early_clobbered_hard_reg2;
  int op_num, out_p, mem_p;
  bitmap_t live;
  insn_var_iterator_t insn_var_iter;

  live = bitmap_create2 (DEFAULT_INIT_BITMAP_BITS_NUM);
  for (bb_t bb = DLIST_HEAD (bb_t, curr_cfg->bbs); bb != NULL; bb = DLIST_NEXT (bb_t, bb)) {
    bitmap_copy (live, bb->live_out);
    for (bb_insn = DLIST_TAIL (bb_insn_t, bb->bb_insns); bb_insn != NULL; bb_insn = prev_bb_insn) {
      prev_bb_insn = DLIST_PREV (bb_insn_t, bb_insn);
      clear_bb_insn_dead_vars (gen_ctx, bb_insn);
      insn = bb_insn->insn;
      FOREACH_INSN_VAR (gen_ctx, insn_var_iter, insn, var, op_num, out_p, mem_p, passed_mem_num) {
        if (out_p) bitmap_clear_bit_p (live, var);
      }
      if (MIR_call_code_p (insn->code))
        bitmap_and_compl (live, live, call_used_hard_regs[MIR_T_UNDEF]);
      FOREACH_INSN_VAR (gen_ctx, insn_var_iter, insn, var, op_num, out_p, mem_p, passed_mem_num) {
        if (out_p) continue;
        if (bitmap_set_bit_p (live, var)) add_bb_insn_dead_var (gen_ctx, bb_insn, var);
      }
      target_get_early_clobbered_hard_regs (insn, &early_clobbered_hard_reg1,
                                            &early_clobbered_hard_reg2);
      if (early_clobbered_hard_reg1 != MIR_NON_HARD_REG)
        bitmap_clear_bit_p (live, early_clobbered_hard_reg1);
      if (early_clobbered_hard_reg2 != MIR_NON_HARD_REG)
        bitmap_clear_bit_p (live, early_clobbered_hard_reg2);
      if (MIR_call_code_p (insn->code)) bitmap_ior (live, live, bb_insn->call_hard_reg_args);
    }
  }
  bitmap_destroy (live);
}

typedef struct live_range *live_range_t; /* vars */

struct live_range {
  int start, finish;
  live_range_t next;
};

DEF_VARR (live_range_t);

struct lr_ctx {
  int curr_point;
  bitmap_t live_vars, born_vars, dead_vars, born_or_dead_vars;
  VARR (live_range_t) * var_live_ranges;
  VARR (int) * point_map;
};

#define curr_point gen_ctx->lr_ctx->curr_point
#define live_vars gen_ctx->lr_ctx->live_vars
#define born_vars gen_ctx->lr_ctx->born_vars
#define dead_vars gen_ctx->lr_ctx->dead_vars
#define born_or_dead_vars gen_ctx->lr_ctx->born_or_dead_vars
#define var_live_ranges gen_ctx->lr_ctx->var_live_ranges
#define point_map gen_ctx->lr_ctx->point_map

static live_range_t create_live_range (gen_ctx_t gen_ctx, int start, int finish,
                                       live_range_t next) {
  live_range_t lr = gen_malloc (gen_ctx, sizeof (struct live_range));

  gen_assert (finish < 0 || start <= finish);
  lr->start = start;
  lr->finish = finish;
  lr->next = next;
  return lr;
}

static void destroy_live_range (live_range_t lr) {
  live_range_t next_lr;

  for (; lr != NULL; lr = next_lr) {
    next_lr = lr->next;
    free (lr);
  }
}

static inline int make_var_dead (gen_ctx_t gen_ctx, MIR_reg_t var, int point) {
  live_range_t lr;

  if (bitmap_clear_bit_p (live_vars, var)) {
    lr = VARR_GET (live_range_t, var_live_ranges, var);
    lr->finish = point;
  } else { /* insn with unused result: result still needs a register */
    VARR_SET (live_range_t, var_live_ranges, var,
              create_live_range (gen_ctx, point, point,
                                 VARR_GET (live_range_t, var_live_ranges, var)));
  }
  return TRUE;
}

static inline int make_var_live (gen_ctx_t gen_ctx, MIR_reg_t var, int point) {
  live_range_t lr;

  if (!bitmap_set_bit_p (live_vars, var)) return FALSE;
  if ((lr = VARR_GET (live_range_t, var_live_ranges, var)) == NULL
      || (lr->finish != point && lr->finish + 1 != point))
    VARR_SET (live_range_t, var_live_ranges, var, create_live_range (gen_ctx, point, -1, lr));
  return TRUE;
}

#if !MIR_NO_GEN_DEBUG
static void print_live_ranges (gen_ctx_t gen_ctx) {
  MIR_context_t ctx = gen_ctx->ctx;
  live_range_t lr;

  fprintf (debug_file, "+++++++++++++Live ranges:\n");
  gen_assert (get_nvars (gen_ctx) == VARR_LENGTH (live_range_t, var_live_ranges));
  for (size_t i = 0; i < VARR_LENGTH (live_range_t, var_live_ranges); i++) {
    if ((lr = VARR_GET (live_range_t, var_live_ranges, i)) == NULL) continue;
    fprintf (debug_file, "%lu", (unsigned long) i);
    if (var_is_reg_p (i))
      fprintf (debug_file, " (%s:%s)",
               MIR_type_str (ctx, MIR_reg_type (ctx, var2reg (gen_ctx, i), curr_func_item->u.func)),
               MIR_reg_name (ctx, var2reg (gen_ctx, i), curr_func_item->u.func));
    fprintf (debug_file, ":");
    for (; lr != NULL; lr = lr->next) fprintf (debug_file, " [%d..%d]", lr->start, lr->finish);
    fprintf (debug_file, "\n");
  }
}
#endif

static void shrink_live_ranges (gen_ctx_t gen_ctx) {
  size_t p;
  long int n;
  live_range_t lr, prev_lr, next_lr;
  int born_p, dead_p, prev_born_p, prev_dead_p;
  bitmap_iterator_t bi;

  bitmap_clear (born_vars);
  bitmap_clear (dead_vars);
  for (size_t i = 0; i < VARR_LENGTH (live_range_t, var_live_ranges); i++) {
    for (lr = VARR_GET (live_range_t, var_live_ranges, i); lr != NULL; lr = lr->next) {
      gen_assert (lr->start <= lr->finish);
      bitmap_set_bit_p (born_vars, lr->start);
      bitmap_set_bit_p (dead_vars, lr->finish);
    }
  }

  VARR_TRUNC (int, point_map, 0);
  for (size_t i = 0; i <= curr_point; i++) VARR_PUSH (int, point_map, 0);
  bitmap_ior (born_or_dead_vars, born_vars, dead_vars);
  n = -1;
  prev_born_p = prev_dead_p = FALSE;
  FOREACH_BITMAP_BIT (bi, born_or_dead_vars, p) {
    born_p = bitmap_bit_p (born_vars, p);
    dead_p = bitmap_bit_p (dead_vars, p);
    if ((prev_born_p && !prev_dead_p && born_p && !dead_p)
        || (prev_dead_p && !prev_born_p && dead_p && !born_p))
      VARR_SET (int, point_map, p, n);
    else
      VARR_SET (int, point_map, p, ++n);
    prev_born_p = born_p;
    prev_dead_p = dead_p;
  }

  n++;
  DEBUG (2, {
    fprintf (debug_file, "Compressing live ranges: from %d to %ld - %ld%%\n", curr_point, n,
             curr_point == 0 ? 100 : 100 * n / curr_point);
  });
  curr_point = n;

  for (size_t i = 0; i < VARR_LENGTH (live_range_t, var_live_ranges); i++) {
    for (lr = VARR_GET (live_range_t, var_live_ranges, i), prev_lr = NULL; lr != NULL;
         lr = next_lr) {
      next_lr = lr->next;
      lr->start = VARR_GET (int, point_map, lr->start);
      lr->finish = VARR_GET (int, point_map, lr->finish);
      if (prev_lr == NULL || prev_lr->start > lr->finish + 1) {
        prev_lr = lr;
        continue;
      }
      prev_lr->start = lr->start;
      prev_lr->next = next_lr;
      free (lr);
    }
  }
  DEBUG (2, {
    fprintf (debug_file, "Ranges after the compression:\n");
    print_live_ranges (gen_ctx);
  });
}

static void build_live_ranges (gen_ctx_t gen_ctx) {
  MIR_insn_t insn;
  MIR_reg_t var, nvars, early_clobbered_hard_reg1, early_clobbered_hard_reg2;
  size_t i, nel, passed_mem_num;
  int op_num, incr_p, out_p, mem_p;
  bitmap_iterator_t bi;
  insn_var_iterator_t insn_var_iter;

  curr_point = 0;
  nvars = get_nvars (gen_ctx);
  gen_assert (VARR_LENGTH (live_range_t, var_live_ranges) == 0);
  for (i = 0; i < nvars; i++) VARR_PUSH (live_range_t, var_live_ranges, NULL);
  for (bb_t bb = DLIST_HEAD (bb_t, curr_cfg->bbs); bb != NULL; bb = DLIST_NEXT (bb_t, bb)) {
    DEBUG (2, {
      fprintf (debug_file, "  ------BB%u end: point=%d\n", (unsigned) bb->index, curr_point);
    });
    bitmap_clear (live_vars);
    if (bb->live_out != NULL) FOREACH_BITMAP_BIT (bi, bb->live_out, nel) {
        make_var_live (gen_ctx, nel, curr_point);
      }
    for (bb_insn_t bb_insn = DLIST_TAIL (bb_insn_t, bb->bb_insns); bb_insn != NULL;
         bb_insn = DLIST_PREV (bb_insn_t, bb_insn)) {
      insn = bb_insn->insn;
      DEBUG (2, {
        fprintf (debug_file, "  p%-5d", curr_point);
        print_bb_insn (gen_ctx, bb_insn, TRUE);
      });
      incr_p = FALSE;
      FOREACH_INSN_VAR (gen_ctx, insn_var_iter, insn, var, op_num, out_p, mem_p, passed_mem_num) {
        if (out_p) incr_p |= make_var_dead (gen_ctx, var, curr_point);
      }
      if (MIR_call_code_p (insn->code)) {
        FOREACH_BITMAP_BIT (bi, call_used_hard_regs[MIR_T_UNDEF], nel) {
          make_var_dead (gen_ctx, nel, curr_point);
        }
        FOREACH_BITMAP_BIT (bi, bb_insn->call_hard_reg_args, nel) {
          make_var_live (gen_ctx, nel, curr_point);
        }
        FOREACH_BITMAP_BIT (bi, live_vars, nel) {
          MIR_reg_t breg;

          if (!var_is_reg_p (nel)) continue;
          breg = reg2breg (gen_ctx, var2reg (gen_ctx, nel));
          bitmap_set_bit_p (curr_cfg->call_crossed_bregs, breg);
        }
      }
      if (incr_p) curr_point++;
      incr_p = FALSE;
      FOREACH_INSN_VAR (gen_ctx, insn_var_iter, insn, var, op_num, out_p, mem_p, passed_mem_num) {
        if (!out_p) incr_p |= make_var_live (gen_ctx, var, curr_point);
      }
      target_get_early_clobbered_hard_regs (insn, &early_clobbered_hard_reg1,
                                            &early_clobbered_hard_reg2);
      if (early_clobbered_hard_reg1 != MIR_NON_HARD_REG) {
        incr_p |= make_var_live (gen_ctx, early_clobbered_hard_reg1, curr_point);
        incr_p |= make_var_dead (gen_ctx, early_clobbered_hard_reg1, curr_point);
      }
      if (early_clobbered_hard_reg2 != MIR_NON_HARD_REG) {
        incr_p |= make_var_live (gen_ctx, early_clobbered_hard_reg2, curr_point);
        incr_p |= make_var_dead (gen_ctx, early_clobbered_hard_reg2, curr_point);
      }
      if (incr_p) curr_point++;
    }
    gen_assert (bitmap_equal_p (live_vars, bb->live_in));
    FOREACH_BITMAP_BIT (bi, bb->live_in, nel) { make_var_dead (gen_ctx, nel, curr_point); }
    if (!bitmap_empty_p (bb->live_in)) curr_point++;
  }
  DEBUG (2, { print_live_ranges (gen_ctx); });
  shrink_live_ranges (gen_ctx);
}

static void destroy_func_live_ranges (gen_ctx_t gen_ctx) {
  size_t i;

  for (i = 0; i < VARR_LENGTH (live_range_t, var_live_ranges); i++)
    destroy_live_range (VARR_GET (live_range_t, var_live_ranges, i));
  VARR_TRUNC (live_range_t, var_live_ranges, 0);
}

#if !MIR_NO_GEN_DEBUG
static void output_bb_live_info (gen_ctx_t gen_ctx, bb_t bb) {
  output_bitmap (gen_ctx, "  live_in:", bb->live_in, TRUE);
  output_bitmap (gen_ctx, "  live_out:", bb->live_out, TRUE);
  output_bitmap (gen_ctx, "  live_gen:", bb->live_gen, TRUE);
  output_bitmap (gen_ctx, "  live_kill:", bb->live_kill, TRUE);
}
#endif

static void init_live_ranges (gen_ctx_t gen_ctx) {
  gen_ctx->lr_ctx = gen_malloc (gen_ctx, sizeof (struct lr_ctx));
  VARR_CREATE (live_range_t, var_live_ranges, 0);
  VARR_CREATE (int, point_map, 1024);
  live_vars = bitmap_create2 (DEFAULT_INIT_BITMAP_BITS_NUM);
  born_vars = bitmap_create2 (DEFAULT_INIT_BITMAP_BITS_NUM);
  dead_vars = bitmap_create2 (DEFAULT_INIT_BITMAP_BITS_NUM);
  born_or_dead_vars = bitmap_create2 (DEFAULT_INIT_BITMAP_BITS_NUM);
}

static void finish_live_ranges (gen_ctx_t gen_ctx) {
  VARR_DESTROY (live_range_t, var_live_ranges);
  VARR_DESTROY (int, point_map);
  bitmap_destroy (live_vars);
  bitmap_destroy (born_vars);
  bitmap_destroy (dead_vars);
  bitmap_destroy (born_or_dead_vars);
  free (gen_ctx->lr_ctx);
  gen_ctx->lr_ctx = NULL;
}

/* New Page */

/* Register allocation */

DEF_VARR (MIR_reg_t);

typedef struct breg_info {
  MIR_reg_t breg;
  reg_info_t *breg_infos;
} breg_info_t;

DEF_VARR (breg_info_t);
DEF_VARR (bitmap_t);

struct ra_ctx {
  VARR (MIR_reg_t) * breg_renumber;
  VARR (breg_info_t) * sorted_bregs;
  VARR (bitmap_t) * used_locs; /* indexed by bb or point */
  VARR (bitmap_t) * var_bbs;
  bitmap_t conflict_locs;
  reg_info_t *curr_breg_infos;
  VARR (size_t) * loc_profits;
  VARR (size_t) * loc_profit_ages;
  size_t curr_age;
};

#define breg_renumber gen_ctx->ra_ctx->breg_renumber
#define sorted_bregs gen_ctx->ra_ctx->sorted_bregs
#define used_locs gen_ctx->ra_ctx->used_locs
#define var_bbs gen_ctx->ra_ctx->var_bbs
#define conflict_locs gen_ctx->ra_ctx->conflict_locs
#define curr_breg_infos gen_ctx->ra_ctx->curr_breg_infos
#define loc_profits gen_ctx->ra_ctx->loc_profits
#define loc_profit_ages gen_ctx->ra_ctx->loc_profit_ages
#define curr_age gen_ctx->ra_ctx->curr_age

static void fast_assign (gen_ctx_t gen_ctx) {
  MIR_reg_t loc, curr_loc, best_loc, i, reg, breg, var, nregs = get_nregs (gen_ctx);
  MIR_type_t type;
  int slots_num;
  int k;
  bitmap_t bm;
  bitmap_t *used_locs_addr;
  size_t nel;
  bitmap_iterator_t bi;

  func_stack_slots_num = 0;
  if (nregs == 0) return;
  for (size_t n = 0; n < nregs + MAX_HARD_REG + 1 && n < VARR_LENGTH (bitmap_t, var_bbs); n++)
    bitmap_clear (VARR_GET (bitmap_t, var_bbs, n));
  while (VARR_LENGTH (bitmap_t, var_bbs) < nregs + MAX_HARD_REG + 1) {
    bm = bitmap_create2 (curr_bb_index);
    VARR_PUSH (bitmap_t, var_bbs, bm);
  }
  for (bb_t bb = DLIST_HEAD (bb_t, curr_cfg->bbs); bb != NULL; bb = DLIST_NEXT (bb_t, bb)) {
    bitmap_ior (temp_bitmap, bb->live_in, bb->live_out);
    bitmap_ior (temp_bitmap, temp_bitmap, bb->gen);
    bitmap_ior (temp_bitmap, temp_bitmap, bb->kill);
    FOREACH_BITMAP_BIT (bi, temp_bitmap, nel) {
      bitmap_set_bit_p (VARR_GET (bitmap_t, var_bbs, nel), bb->index);
    }
  }
  VARR_TRUNC (MIR_reg_t, breg_renumber, 0);
  for (i = 0; i < nregs; i++) VARR_PUSH (MIR_reg_t, breg_renumber, MIR_NON_HARD_REG);
  for (size_t n = 0; n < curr_bb_index && n < VARR_LENGTH (bitmap_t, used_locs); n++)
    bitmap_clear (VARR_GET (bitmap_t, used_locs, n));
  while (VARR_LENGTH (bitmap_t, used_locs) < curr_bb_index) {
    bm = bitmap_create2 (2 * MAX_HARD_REG + 1);
    VARR_PUSH (bitmap_t, used_locs, bm);
  }
  used_locs_addr = VARR_ADDR (bitmap_t, used_locs);
  for (i = 0; i <= MAX_HARD_REG; i++)
    FOREACH_BITMAP_BIT (bi, VARR_GET (bitmap_t, var_bbs, i), nel) {
      bitmap_set_bit_p (used_locs_addr[nel], i);
    }
  bitmap_clear (func_used_hard_regs);
  for (i = 0; i < nregs; i++) { /* hard reg and stack slot assignment */
    breg = i;
    reg = breg2reg (gen_ctx, breg);
    var = reg2var (gen_ctx, reg);
    bitmap_clear (conflict_locs);
    FOREACH_BITMAP_BIT (bi, VARR_GET (bitmap_t, var_bbs, var), nel) {
      bitmap_ior (conflict_locs, conflict_locs, used_locs_addr[nel]);
    }
    type = MIR_reg_type (gen_ctx->ctx, reg, curr_func_item->u.func);
    /* Call used hard regs are already taken into account above for call crossed regs. */
    best_loc = MIR_NON_HARD_REG;
    for (loc = 0; loc <= MAX_HARD_REG; loc++) {
      if (bitmap_bit_p (conflict_locs, loc)) continue;
      if (!target_hard_reg_type_ok_p (loc, type) || target_fixed_hard_reg_p (loc)) continue;
      if ((slots_num = target_locs_num (loc, type)) > 1) {
        if (target_nth_loc (loc, type, slots_num - 1) > MAX_HARD_REG) break;
        for (k = slots_num - 1; k > 0; k--) {
          curr_loc = target_nth_loc (loc, type, k);
          if (target_fixed_hard_reg_p (curr_loc) || bitmap_bit_p (conflict_locs, curr_loc)) break;
        }
        if (k > 0) continue;
      }
      best_loc = loc;
      break;
    }
    if (best_loc != MIR_NON_HARD_REG) {
      setup_used_hard_regs (gen_ctx, type, best_loc);
    } else {
      for (loc = MAX_HARD_REG + 1; loc <= func_stack_slots_num + MAX_HARD_REG; loc++) {
        slots_num = target_locs_num (loc, type);
        if (target_nth_loc (loc, type, slots_num - 1) > func_stack_slots_num + MAX_HARD_REG) break;
        for (k = 0; k < slots_num; k++) {
          curr_loc = target_nth_loc (loc, type, k);
          if (bitmap_bit_p (conflict_locs, curr_loc)) break;
        }
        if (k < slots_num) continue;
        if ((loc - MAX_HARD_REG - 1) % slots_num != 0)
          continue; /* we align stack slots according to the type size */
        best_loc = loc;
        break;
      }
      if (best_loc == MIR_NON_HARD_REG) { /* Add stack slot ??? */
        slots_num = 1;
        for (k = 0; k < slots_num; k++) {
          if (k == 0) {
            best_loc = func_stack_slots_num + MAX_HARD_REG + 1;
            slots_num = target_locs_num (best_loc, type);
          }
          func_stack_slots_num++;
          if (k == 0 && (best_loc - MAX_HARD_REG - 1) % slots_num != 0) k--; /* align */
        }
      }
    }
    DEBUG (2, {
      fprintf (debug_file, " Assigning to %s:var=%3u, breg=%3u -- %lu\n",
               MIR_reg_name (gen_ctx->ctx, reg, curr_func_item->u.func), reg2var (gen_ctx, reg),
               breg, (unsigned long) best_loc);
    });
    VARR_SET (MIR_reg_t, breg_renumber, breg, best_loc);
    slots_num = target_locs_num (best_loc, type);
    FOREACH_BITMAP_BIT (bi, VARR_GET (bitmap_t, var_bbs, var), nel) {
      for (k = 0; k < slots_num; k++)
        bitmap_set_bit_p (used_locs_addr[nel], target_nth_loc (best_loc, type, k));
    }
  }
}

#undef live_in
#undef live_out
#undef live_kill
#undef live_gen

static void process_move_to_form_thread (gen_ctx_t gen_ctx, mv_t mv) {
  MIR_op_t op1 = mv->bb_insn->insn->ops[0], op2 = mv->bb_insn->insn->ops[1];
  MIR_reg_t breg1, breg2, breg1_first, breg2_first, last;

  if (op1.mode != MIR_OP_REG || op2.mode != MIR_OP_REG) return;
  breg1 = reg2breg (gen_ctx, op1.u.reg);
  breg2 = reg2breg (gen_ctx, op2.u.reg);
  breg1_first = curr_breg_infos[breg1].thread_first;
  breg2_first = curr_breg_infos[breg2].thread_first;
  if (breg1_first != breg2_first) {
    for (last = breg2_first; curr_breg_infos[last].thread_next != MIR_MAX_REG_NUM;
         last = curr_breg_infos[last].thread_next)
      curr_breg_infos[last].thread_first = breg1_first;
    curr_breg_infos[last].thread_first = breg1_first;
    curr_breg_infos[last].thread_next = curr_breg_infos[breg1_first].thread_next;
    curr_breg_infos[breg1_first].thread_next = breg2_first;
    curr_breg_infos[breg1_first].thread_freq += curr_breg_infos[breg2_first].thread_freq;
  }
  curr_breg_infos[breg1_first].thread_freq -= 2 * mv->freq;
  gen_assert (curr_breg_infos[breg1_first].thread_freq >= 0);
}

static int breg_info_compare_func (const void *a1, const void *a2) {
  const breg_info_t *breg_info1 = (const breg_info_t *) a1, *breg_info2 = (const breg_info_t *) a2;
  MIR_reg_t breg1 = breg_info1->breg, breg2 = breg_info2->breg;
  reg_info_t *breg_infos = breg_info1->breg_infos;
  MIR_reg_t t1 = breg_infos[breg1].thread_first, t2 = breg_infos[breg2].thread_first;
  long diff;

  gen_assert (breg_infos == breg_info2->breg_infos);
  if ((diff = breg_infos[t2].thread_freq - breg_infos[t1].thread_freq) != 0) return diff;
  if (t1 < t2) return -1;
  if (t2 < t1) return 1;
  if (breg_infos[breg2].live_length < breg_infos[breg1].live_length) return -1;
  if (breg_infos[breg1].live_length < breg_infos[breg2].live_length) return 1;
  return breg1 < breg2 ? -1 : 1; /* make sort stable */
}

static void setup_loc_profit_from_op (gen_ctx_t gen_ctx, MIR_op_t op, size_t freq) {
  MIR_reg_t loc;
  size_t *curr_loc_profits = VARR_ADDR (size_t, loc_profits);
  size_t *curr_loc_profit_ages = VARR_ADDR (size_t, loc_profit_ages);

  if (op.mode == MIR_OP_HARD_REG)
    loc = op.u.hard_reg;
  else if ((loc = VARR_GET (MIR_reg_t, breg_renumber, reg2breg (gen_ctx, op.u.reg)))
           == MIR_NON_HARD_REG)
    return;
  if (curr_loc_profit_ages[loc] == curr_age)
    curr_loc_profits[loc] += freq;
  else {
    curr_loc_profit_ages[loc] = curr_age;
    curr_loc_profits[loc] = freq;
  }
}

static void setup_loc_profits (gen_ctx_t gen_ctx, MIR_reg_t breg) {
  mv_t mv;
  reg_info_t *info = &curr_breg_infos[breg];

  for (mv = DLIST_HEAD (dst_mv_t, info->dst_moves); mv != NULL; mv = DLIST_NEXT (dst_mv_t, mv))
    setup_loc_profit_from_op (gen_ctx, mv->bb_insn->insn->ops[0], mv->freq);
  for (mv = DLIST_HEAD (src_mv_t, info->src_moves); mv != NULL; mv = DLIST_NEXT (src_mv_t, mv))
    setup_loc_profit_from_op (gen_ctx, mv->bb_insn->insn->ops[1], mv->freq);
}

static void quality_assign (gen_ctx_t gen_ctx) {
  MIR_reg_t loc, curr_loc, best_loc, i, reg, breg, var, nregs = get_nregs (gen_ctx);
  MIR_type_t type;
  int n, slots_num;
  int j, k;
  live_range_t lr;
  bitmap_t bm;
  size_t length, profit, best_profit;
  bitmap_t *used_locs_addr;
  breg_info_t breg_info;

  func_stack_slots_num = 0;
  if (nregs == 0) return;
  curr_breg_infos = VARR_ADDR (reg_info_t, curr_cfg->breg_info);
  VARR_TRUNC (MIR_reg_t, breg_renumber, 0);
  for (i = 0; i < nregs; i++) {
    VARR_PUSH (MIR_reg_t, breg_renumber, MIR_NON_HARD_REG);
    curr_breg_infos[i].thread_freq = curr_breg_infos[i].freq;
  }
  for (mv_t mv = DLIST_HEAD (mv_t, curr_cfg->used_moves); mv != NULL; mv = DLIST_NEXT (mv_t, mv))
    process_move_to_form_thread (gen_ctx, mv);
  /* min_reg, max_reg for func */
  VARR_TRUNC (breg_info_t, sorted_bregs, 0);
  breg_info.breg_infos = curr_breg_infos;
  for (i = 0; i < nregs; i++) {
    breg_info.breg = i;
    VARR_PUSH (breg_info_t, sorted_bregs, breg_info);
    var = reg2var (gen_ctx, breg2reg (gen_ctx, i));
    for (length = 0, lr = VARR_GET (live_range_t, var_live_ranges, var); lr != NULL; lr = lr->next)
      length += lr->finish - lr->start + 1;
    curr_breg_infos[i].live_length = length;
  }
  VARR_TRUNC (size_t, loc_profits, 0);
  VARR_TRUNC (size_t, loc_profit_ages, 0);
  for (i = 0; i <= MAX_HARD_REG; i++) {
    VARR_PUSH (size_t, loc_profits, 0);
    VARR_PUSH (size_t, loc_profit_ages, 0);
  }
  for (size_t n = 0; n <= curr_point && n < VARR_LENGTH (bitmap_t, used_locs); n++)
    bitmap_clear (VARR_GET (bitmap_t, used_locs, n));
  while (VARR_LENGTH (bitmap_t, used_locs) <= curr_point) {
    bm = bitmap_create2 (MAX_HARD_REG + 1);
    VARR_PUSH (bitmap_t, used_locs, bm);
  }
  qsort (VARR_ADDR (breg_info_t, sorted_bregs), nregs, sizeof (breg_info_t),
         breg_info_compare_func);
  curr_age = 0;
  used_locs_addr = VARR_ADDR (bitmap_t, used_locs);
  for (i = 0; i <= MAX_HARD_REG; i++) {
    for (lr = VARR_GET (live_range_t, var_live_ranges, i); lr != NULL; lr = lr->next)
      for (j = lr->start; j <= lr->finish; j++) bitmap_set_bit_p (used_locs_addr[j], i);
  }
  bitmap_clear (func_used_hard_regs);
  for (i = 0; i < nregs; i++) { /* hard reg and stack slot assignment */
    breg = VARR_GET (breg_info_t, sorted_bregs, i).breg;
    if (VARR_GET (MIR_reg_t, breg_renumber, breg) != MIR_NON_HARD_REG) continue;
    reg = breg2reg (gen_ctx, breg);
    var = reg2var (gen_ctx, reg);
    bitmap_clear (conflict_locs);
    for (lr = VARR_GET (live_range_t, var_live_ranges, var); lr != NULL; lr = lr->next)
      for (j = lr->start; j <= lr->finish; j++)
        bitmap_ior (conflict_locs, conflict_locs, used_locs_addr[j]);
    curr_age++;
    setup_loc_profits (gen_ctx, breg);
    best_loc = MIR_NON_HARD_REG;
    best_profit = 0;
    type = MIR_reg_type (gen_ctx->ctx, reg, curr_func_item->u.func);
    if (bitmap_bit_p (curr_cfg->call_crossed_bregs, breg))
      bitmap_ior (conflict_locs, conflict_locs, call_used_hard_regs[type]);
    for (n = 0; n <= MAX_HARD_REG; n++) {
#ifdef TARGET_HARD_REG_ALLOC_ORDER
      loc = TARGET_HARD_REG_ALLOC_ORDER (n);
#else
      loc = n;
#endif
      if (bitmap_bit_p (conflict_locs, loc)) continue;
      if (!target_hard_reg_type_ok_p (loc, type) || target_fixed_hard_reg_p (loc)) continue;
      if ((slots_num = target_locs_num (loc, type)) > 1) {
        if (target_nth_loc (loc, type, slots_num - 1) > MAX_HARD_REG) break;
        for (k = slots_num - 1; k > 0; k--) {
          curr_loc = target_nth_loc (loc, type, k);
          if (target_fixed_hard_reg_p (curr_loc) || bitmap_bit_p (conflict_locs, curr_loc)) break;
        }
        if (k > 0) continue;
      }
      profit = (VARR_GET (size_t, loc_profit_ages, loc) != curr_age
                  ? 0
                  : VARR_GET (size_t, loc_profits, loc));
      if (best_loc == MIR_NON_HARD_REG || best_profit < profit) {
        best_loc = loc;
        best_profit = profit;
      }
    }
    if (best_loc != MIR_NON_HARD_REG) {
      setup_used_hard_regs (gen_ctx, type, best_loc);
    } else {
      for (loc = MAX_HARD_REG + 1; loc <= func_stack_slots_num + MAX_HARD_REG; loc++) {
        slots_num = target_locs_num (loc, type);
        if (target_nth_loc (loc, type, slots_num - 1) > func_stack_slots_num + MAX_HARD_REG) break;
        for (k = 0; k < slots_num; k++) {
          curr_loc = target_nth_loc (loc, type, k);
          if (bitmap_bit_p (conflict_locs, curr_loc)) break;
        }
        if (k < slots_num) continue;
        if ((loc - MAX_HARD_REG - 1) % slots_num != 0)
          continue; /* we align stack slots according to the type size */
        profit = (VARR_GET (size_t, loc_profit_ages, loc) != curr_age
                    ? 0
                    : VARR_GET (size_t, loc_profits, loc));
        if (best_loc == MIR_NON_HARD_REG || best_profit < profit) {
          best_loc = loc;
          best_profit = profit;
        }
      }
      if (best_loc == MIR_NON_HARD_REG) { /* Add stack slot ??? */
        slots_num = 1;
        for (k = 0; k < slots_num; k++) {
          if (k == 0) {
            best_loc = VARR_LENGTH (size_t, loc_profits);
            slots_num = target_locs_num (best_loc, type);
          }
          VARR_PUSH (size_t, loc_profits, 0);
          VARR_PUSH (size_t, loc_profit_ages, 0);
          if (k == 0 && (best_loc - MAX_HARD_REG - 1) % slots_num != 0) k--; /* align */
        }
        func_stack_slots_num = VARR_LENGTH (size_t, loc_profits) - MAX_HARD_REG - 1;
      }
    }
    DEBUG (2, {
      MIR_reg_t thread_breg = curr_breg_infos[breg].thread_first;

      fprintf (debug_file,
               " Assigning to %s:var=%3u, breg=%3u (freq %-3ld), thread breg=%3u (freq %-3ld) "
               "-- "
               "%lu\n",
               MIR_reg_name (gen_ctx->ctx, reg, curr_func_item->u.func), reg2var (gen_ctx, reg),
               breg, curr_breg_infos[breg].freq, thread_breg,
               curr_breg_infos[thread_breg].thread_freq, (unsigned long) best_loc);
    });
    VARR_SET (MIR_reg_t, breg_renumber, breg, best_loc);
    slots_num = target_locs_num (best_loc, type);
    for (lr = VARR_GET (live_range_t, var_live_ranges, var); lr != NULL; lr = lr->next)
      for (j = lr->start; j <= lr->finish; j++)
        for (k = 0; k < slots_num; k++)
          bitmap_set_bit_p (used_locs_addr[j], target_nth_loc (best_loc, type, k));
  }
}

static void assign (gen_ctx_t gen_ctx) {
  MIR_reg_t i, reg, nregs = get_nregs (gen_ctx);

  if (optimize_level == 0)
    fast_assign (gen_ctx);
  else
    quality_assign (gen_ctx);
  DEBUG (2, {
    fprintf (debug_file, "+++++++++++++Disposition after assignment:");
    for (i = 0; i < nregs; i++) {
      if (i % 8 == 0) fprintf (debug_file, "\n");
      reg = breg2reg (gen_ctx, i);
      fprintf (debug_file, " %3u=>%-2u", reg2var (gen_ctx, reg),
               VARR_GET (MIR_reg_t, breg_renumber, i));
    }
    fprintf (debug_file, "\n");
  });
}

static MIR_reg_t change_reg (gen_ctx_t gen_ctx, MIR_op_t *mem_op, MIR_reg_t reg,
                             MIR_op_mode_t data_mode, int first_p, MIR_insn_t insn, int out_p) {
  MIR_context_t ctx = gen_ctx->ctx;
  MIR_reg_t loc = VARR_GET (MIR_reg_t, breg_renumber, reg2breg (gen_ctx, reg));
  MIR_reg_t hard_reg;
  MIR_disp_t offset;
  MIR_insn_code_t code;
  MIR_insn_t new_insn, new_insns[3];
  MIR_type_t type;
  bb_insn_t bb_insn, new_bb_insn;
  MIR_op_t hard_reg_op;
  size_t n;

  gen_assert (loc != MIR_NON_HARD_REG);
  if (loc <= MAX_HARD_REG) return loc;
  gen_assert (data_mode == MIR_OP_INT || data_mode == MIR_OP_FLOAT || data_mode == MIR_OP_DOUBLE
              || data_mode == MIR_OP_LDOUBLE);
  if (data_mode == MIR_OP_INT) {
    type = MIR_T_I64;
    code = MIR_MOV;
  } else if (data_mode == MIR_OP_FLOAT) {
    type = MIR_T_F;
    code = MIR_FMOV;
  } else if (data_mode == MIR_OP_DOUBLE) {
    type = MIR_T_D;
    code = MIR_DMOV;
  } else {
    type = MIR_T_LD;
    code = MIR_LDMOV;
  }
  hard_reg = get_temp_hard_reg (type, first_p);
  setup_used_hard_regs (gen_ctx, type, hard_reg);
  offset = target_get_stack_slot_offset (gen_ctx, type, loc - MAX_HARD_REG - 1);
  n = 0;
  if (target_valid_mem_offset_p (gen_ctx, type, offset)) {
    *mem_op = _MIR_new_hard_reg_mem_op (ctx, type, offset, FP_HARD_REG, MIR_NON_HARD_REG, 0);
  } else {
    MIR_reg_t temp_hard_reg
      = (first_p && !out_p) || (out_p && !first_p) ? TEMP_INT_HARD_REG1 : TEMP_INT_HARD_REG2;
    new_insns[0] = MIR_new_insn (ctx, MIR_MOV, _MIR_new_hard_reg_op (ctx, temp_hard_reg),
                                 MIR_new_int_op (ctx, offset));
    new_insns[1] = MIR_new_insn (ctx, MIR_ADD, _MIR_new_hard_reg_op (ctx, temp_hard_reg),
                                 _MIR_new_hard_reg_op (ctx, temp_hard_reg),
                                 _MIR_new_hard_reg_op (ctx, FP_HARD_REG));
    n = 2;
    *mem_op = _MIR_new_hard_reg_mem_op (ctx, type, 0, temp_hard_reg, MIR_NON_HARD_REG, 0);
  }
  if (hard_reg == MIR_NON_HARD_REG) return hard_reg;
  hard_reg_op = _MIR_new_hard_reg_op (ctx, hard_reg);
  if (!out_p) {
    new_insns[n++] = MIR_new_insn (ctx, code, hard_reg_op, *mem_op);
  } else {
    new_insns[n++] = MIR_new_insn (ctx, code, *mem_op, hard_reg_op);
    for (size_t i = 0, j = n - 1; i < j; i++, j--) { /* reverse for subsequent correct insertion: */
      new_insn = new_insns[i];
      new_insns[i] = new_insns[j];
      new_insns[j] = new_insn;
    }
  }
  for (size_t i = 0; i < n; i++) {
    new_insn = new_insns[i];
    if (out_p)
      MIR_insert_insn_after (ctx, curr_func_item, insn, new_insn);
    else
      MIR_insert_insn_before (ctx, curr_func_item, insn, new_insn);
    if (optimize_level == 0) {
      new_insn->data = get_insn_data_bb (insn);
    } else {
      bb_insn = insn->data;
      new_bb_insn = create_bb_insn (gen_ctx, new_insn, bb_insn->bb);
      if (out_p)
        DLIST_INSERT_AFTER (bb_insn_t, bb_insn->bb->bb_insns, bb_insn, new_bb_insn);
      else
        DLIST_INSERT_BEFORE (bb_insn_t, bb_insn->bb->bb_insns, bb_insn, new_bb_insn);
    }
  }
  return hard_reg;
}

static void rewrite (gen_ctx_t gen_ctx) {
  MIR_context_t ctx = gen_ctx->ctx;
  MIR_insn_t insn, next_insn;
  size_t nops, i;
  MIR_op_t *op, mem_op;
#if !MIR_NO_GEN_DEBUG
  MIR_op_t in_op = MIR_new_int_op (ctx, 0),
           out_op = MIR_new_int_op (ctx, 0); /* To remove unitilized warning */
#endif
  MIR_mem_t mem;
  MIR_op_mode_t data_mode;
  MIR_reg_t hard_reg;
  int out_p, first_in_p;
  size_t insns_num = 0, movs_num = 0, deleted_movs_num = 0;

  for (insn = DLIST_HEAD (MIR_insn_t, curr_func_item->u.func->insns); insn != NULL;
       insn = next_insn) {
    next_insn = DLIST_NEXT (MIR_insn_t, insn);
    nops = MIR_insn_nops (ctx, insn);
    first_in_p = TRUE;
    for (i = 0; i < nops; i++) {
      op = &insn->ops[i];
      data_mode = MIR_insn_op_mode (ctx, insn, i, &out_p);
      DEBUG (2, {
        if (out_p)
          out_op = *op; /* we don't care about multiple call outputs here */
        else
          in_op = *op;
      });
      switch (op->mode) {
      case MIR_OP_HARD_REG: bitmap_set_bit_p (func_used_hard_regs, op->u.hard_reg); break;
      case MIR_OP_HARD_REG_MEM:
        if (op->u.hard_reg_mem.base != MIR_NON_HARD_REG)
          bitmap_set_bit_p (func_used_hard_regs, op->u.hard_reg_mem.base);
        if (op->u.hard_reg_mem.index != MIR_NON_HARD_REG)
          bitmap_set_bit_p (func_used_hard_regs, op->u.hard_reg_mem.index);
        break;
      case MIR_OP_REG:
        hard_reg
          = change_reg (gen_ctx, &mem_op, op->u.reg, data_mode, out_p || first_in_p, insn, out_p);
        if (!out_p) first_in_p = FALSE;
        if (hard_reg == MIR_NON_HARD_REG) {
          *op = mem_op;
        } else {
          op->mode = MIR_OP_HARD_REG;
          op->u.hard_reg = hard_reg;
        }
        break;
      case MIR_OP_MEM:
        mem = op->u.mem;
        /* Always second for mov MEM[R2], R1 or mov R1, MEM[R2]. */
        if (op->u.mem.base == 0) {
          mem.base = MIR_NON_HARD_REG;
        } else {
          mem.base = change_reg (gen_ctx, &mem_op, op->u.mem.base, MIR_OP_INT, FALSE, insn, FALSE);
          gen_assert (mem.base != MIR_NON_HARD_REG); /* we can always use GP regs */
        }
        gen_assert (op->u.mem.index == 0);
        mem.index = MIR_NON_HARD_REG;
        op->mode = MIR_OP_HARD_REG_MEM;
        op->u.hard_reg_mem = mem;
        break;
      default: /* do nothing */ break;
      }
    }
    insns_num++;
    if (move_code_p (insn->code)) {
      movs_num++;
      if (MIR_op_eq_p (ctx, insn->ops[0], insn->ops[1])) {
        DEBUG (2, {
          fprintf (debug_file, "Deleting noop move ");
          MIR_output_insn (ctx, debug_file, insn, curr_func_item->u.func, FALSE);
          fprintf (debug_file, " which was ");
          insn->ops[0] = out_op;
          insn->ops[1] = in_op;
          MIR_output_insn (ctx, debug_file, insn, curr_func_item->u.func, TRUE);
        });
        gen_delete_insn (gen_ctx, insn);
        deleted_movs_num++;
      }
    }
  }
  DEBUG (1, {
    fprintf (debug_file,
             "%5lu deleted RA noop moves out of %lu non-conflicting moves "
             "(%.1f%%), "
             "out of %lu all moves (%.1f%%), out of %lu all insns (%.1f%%)\n",
             (unsigned long) deleted_movs_num, (unsigned long) curr_cfg->non_conflicting_moves,
             curr_cfg->non_conflicting_moves == 0
               ? 100.0
               : deleted_movs_num * 100.0 / curr_cfg->non_conflicting_moves,
             (unsigned long) movs_num, deleted_movs_num * 100.0 / movs_num,
             (unsigned long) insns_num, deleted_movs_num * 100.0 / insns_num);
  });
}

static void init_ra (gen_ctx_t gen_ctx) {
  gen_ctx->ra_ctx = gen_malloc (gen_ctx, sizeof (struct ra_ctx));
  VARR_CREATE (MIR_reg_t, breg_renumber, 0);
  VARR_CREATE (breg_info_t, sorted_bregs, 0);
  VARR_CREATE (bitmap_t, used_locs, 0);
  VARR_CREATE (bitmap_t, var_bbs, 0);
  VARR_CREATE (size_t, loc_profits, 0);
  VARR_CREATE (size_t, loc_profit_ages, 0);
  conflict_locs = bitmap_create2 (3 * MAX_HARD_REG / 2);
}

static void finish_ra (gen_ctx_t gen_ctx) {
  VARR_DESTROY (MIR_reg_t, breg_renumber);
  VARR_DESTROY (breg_info_t, sorted_bregs);
  while (VARR_LENGTH (bitmap_t, used_locs) != 0) bitmap_destroy (VARR_POP (bitmap_t, used_locs));
  VARR_DESTROY (bitmap_t, used_locs);
  while (VARR_LENGTH (bitmap_t, var_bbs) != 0) bitmap_destroy (VARR_POP (bitmap_t, var_bbs));
  VARR_DESTROY (bitmap_t, var_bbs);
  VARR_DESTROY (size_t, loc_profits);
  VARR_DESTROY (size_t, loc_profit_ages);
  bitmap_destroy (conflict_locs);
  free (gen_ctx->ra_ctx);
  gen_ctx->ra_ctx = NULL;
}

/* New Page */

/* Code selection */

struct hreg_ref { /* We keep track of the last hard reg ref in this struct. */
  MIR_insn_t insn;
  size_t insn_num;
  size_t nop;
  char def_p, del_p; /* def/use and deleted */
};

typedef struct hreg_ref hreg_ref_t;

DEF_VARR (hreg_ref_t);

struct selection_ctx {
  VARR (size_t) * hreg_ref_ages;
  VARR (hreg_ref_t) * hreg_refs;
  hreg_ref_t *hreg_refs_addr;
  size_t *hreg_ref_ages_addr;
  size_t curr_bb_hreg_ref_age;
  size_t last_mem_ref_insn_num;
  VARR (MIR_reg_t) * insn_hard_regs; /* registers considered for substitution */
  VARR (size_t) * changed_op_numbers;
  VARR (MIR_op_t) * last_right_ops;
  bitmap_t hard_regs_bitmap;
};

#define hreg_ref_ages gen_ctx->selection_ctx->hreg_ref_ages
#define hreg_refs gen_ctx->selection_ctx->hreg_refs
#define hreg_refs_addr gen_ctx->selection_ctx->hreg_refs_addr
#define hreg_ref_ages_addr gen_ctx->selection_ctx->hreg_ref_ages_addr
#define curr_bb_hreg_ref_age gen_ctx->selection_ctx->curr_bb_hreg_ref_age
#define last_mem_ref_insn_num gen_ctx->selection_ctx->last_mem_ref_insn_num
#define insn_hard_regs gen_ctx->selection_ctx->insn_hard_regs
#define changed_op_numbers gen_ctx->selection_ctx->changed_op_numbers
#define last_right_ops gen_ctx->selection_ctx->last_right_ops
#define hard_regs_bitmap gen_ctx->selection_ctx->hard_regs_bitmap

static MIR_insn_code_t commutative_insn_code (MIR_insn_code_t insn_code) {
  switch (insn_code) {
    /* we can not change fp comparison and branches because NaNs */
  case MIR_ADD:
  case MIR_ADDS:
  case MIR_FADD:
  case MIR_DADD:
  case MIR_LDADD:
  case MIR_MUL:
  case MIR_MULS:
  case MIR_FMUL:
  case MIR_DMUL:
  case MIR_LDMUL:
  case MIR_AND:
  case MIR_OR:
  case MIR_XOR:
  case MIR_ANDS:
  case MIR_ORS:
  case MIR_XORS:
  case MIR_EQ:
  case MIR_EQS:
  case MIR_FEQ:
  case MIR_DEQ:
  case MIR_LDEQ:
  case MIR_NE:
  case MIR_NES:
  case MIR_FNE:
  case MIR_DNE:
  case MIR_LDNE:
  case MIR_BEQ:
  case MIR_BEQS:
  case MIR_FBEQ:
  case MIR_DBEQ:
  case MIR_LDBEQ:
  case MIR_BNE:
  case MIR_BNES:
  case MIR_FBNE:
  case MIR_DBNE:
  case MIR_LDBNE: return insn_code; break;
  case MIR_LT: return MIR_GT;
  case MIR_LTS: return MIR_GTS;
  case MIR_ULT: return MIR_UGT;
  case MIR_ULTS: return MIR_UGTS;
  case MIR_LE: return MIR_GE;
  case MIR_LES: return MIR_GES;
  case MIR_ULE: return MIR_UGE;
  case MIR_ULES: return MIR_UGES;
  case MIR_GT: return MIR_LT;
  case MIR_GTS: return MIR_LTS;
  case MIR_UGT: return MIR_ULT;
  case MIR_UGTS: return MIR_ULTS;
  case MIR_GE: return MIR_LE;
  case MIR_GES: return MIR_LES;
  case MIR_UGE: return MIR_ULE;
  case MIR_UGES: return MIR_ULES;
  case MIR_BLT: return MIR_BGT;
  case MIR_BLTS: return MIR_BGTS;
  case MIR_UBLT: return MIR_UBGT;
  case MIR_UBLTS: return MIR_UBGTS;
  case MIR_BLE: return MIR_BGE;
  case MIR_BLES: return MIR_BGES;
  case MIR_UBLE: return MIR_UBGE;
  case MIR_UBLES: return MIR_UBGES;
  case MIR_BGT: return MIR_BLT;
  case MIR_BGTS: return MIR_BLTS;
  case MIR_UBGT: return MIR_UBLT;
  case MIR_UBGTS: return MIR_UBLTS;
  case MIR_BGE: return MIR_BLE;
  case MIR_BGES: return MIR_BLES;
  case MIR_UBGE: return MIR_UBLE;
  case MIR_UBGES: return MIR_UBLES;
  default: return MIR_INSN_BOUND;
  }
}

static int obsolete_hard_reg_p (gen_ctx_t gen_ctx, MIR_reg_t hard_reg, size_t def_insn_num) {
  return (hreg_ref_ages_addr[hard_reg] == curr_bb_hreg_ref_age
          && hreg_refs_addr[hard_reg].insn_num > def_insn_num);
}

static int obsolete_hard_reg_op_p (gen_ctx_t gen_ctx, MIR_op_t op, size_t def_insn_num) {
  return op.mode == MIR_OP_HARD_REG && obsolete_hard_reg_p (gen_ctx, op.u.hard_reg, def_insn_num);
}

static int obsolete_op_p (gen_ctx_t gen_ctx, MIR_op_t op, size_t def_insn_num) {
  if (obsolete_hard_reg_op_p (gen_ctx, op, def_insn_num)) return TRUE;
  if (op.mode != MIR_OP_HARD_REG_MEM) return FALSE;
  if (op.u.hard_reg_mem.base != MIR_NON_HARD_REG
      && obsolete_hard_reg_p (gen_ctx, op.u.hard_reg_mem.base, def_insn_num))
    return TRUE;
  if (op.u.hard_reg_mem.index != MIR_NON_HARD_REG
      && obsolete_hard_reg_p (gen_ctx, op.u.hard_reg_mem.index, def_insn_num))
    return TRUE;
  return last_mem_ref_insn_num > def_insn_num;
}

static int safe_hreg_substitution_p (gen_ctx_t gen_ctx, MIR_reg_t hr, bb_insn_t bb_insn) {
  return (hr != MIR_NON_HARD_REG
          && hreg_ref_ages_addr[hr] == curr_bb_hreg_ref_age
          /* It is not safe to substitute if there is another use after def insn before
             the current insn as we delete def insn after the substitution. */
          && hreg_refs_addr[hr].def_p && find_bb_insn_dead_var (bb_insn, hr) != NULL);
}

static void combine_process_hard_reg (gen_ctx_t gen_ctx, MIR_reg_t hr, bb_insn_t bb_insn) {
  if (!safe_hreg_substitution_p (gen_ctx, hr, bb_insn) || !bitmap_set_bit_p (hard_regs_bitmap, hr))
    return;
  VARR_PUSH (MIR_reg_t, insn_hard_regs, hr);
}

static void combine_process_op (gen_ctx_t gen_ctx, const MIR_op_t *op_ref, bb_insn_t bb_insn) {
  if (op_ref->mode == MIR_OP_HARD_REG) {
    combine_process_hard_reg (gen_ctx, op_ref->u.hard_reg, bb_insn);
  } else if (op_ref->mode == MIR_OP_HARD_REG_MEM) {
    if (op_ref->u.hard_reg_mem.base != MIR_NON_HARD_REG)
      combine_process_hard_reg (gen_ctx, op_ref->u.hard_reg_mem.base, bb_insn);
    if (op_ref->u.hard_reg_mem.index != MIR_NON_HARD_REG)
      combine_process_hard_reg (gen_ctx, op_ref->u.hard_reg_mem.index, bb_insn);
  }
}

static int combine_delete_insn (gen_ctx_t gen_ctx, MIR_insn_t def_insn, bb_insn_t bb_insn) {
  MIR_reg_t hr;

  gen_assert (def_insn->ops[0].mode == MIR_OP_HARD_REG);
  hr = def_insn->ops[0].u.hard_reg;
  if (hreg_ref_ages_addr[hr] != curr_bb_hreg_ref_age || hreg_refs_addr[hr].del_p) return FALSE;
  DEBUG (2, {
    fprintf (debug_file, "      deleting now dead insn ");
    print_bb_insn (gen_ctx, def_insn->data, TRUE);
  });
  remove_bb_insn_dead_var (gen_ctx, bb_insn, hr);
  move_bb_insn_dead_vars (bb_insn, def_insn->data);
  /* We should delete the def insn here because of possible
     substitution of the def insn 'r0 = ... r0 ...'.  We still
     need valid entry for def here to find obsolete definiton,
     e.g. "hr1 = hr0; hr0 = ...; hr0 = ... (deleted); ...= ...hr1..." */
  gen_delete_insn (gen_ctx, def_insn);
  hreg_refs_addr[hr].del_p = TRUE; /* to exclude repetitive deletion */
  return TRUE;
}

static int64_t power2 (int64_t p) {
  int64_t n = 1;

  if (p < 0) return 0;
  while (p-- > 0) n *= 2;
  return n;
}

static int64_t int_log2 (int64_t i) {
  int64_t n;

  if (i <= 0) return -1;
  for (n = 0; (i & 1) == 0; n++, i >>= 1)
    ;
  return i == 1 ? n : -1;
}

static MIR_insn_t get_uptodate_def_insn (gen_ctx_t gen_ctx, int hr) {
  MIR_insn_t def_insn;

  if (!hreg_refs_addr[hr].def_p) return NULL;
  gen_assert (!hreg_refs_addr[hr].del_p);
  def_insn = hreg_refs_addr[hr].insn;
  /* Checking hr0 = ... hr1 ...; ...; hr1 = ...; ...; insn */
  if ((def_insn->nops > 1 && obsolete_op_p (gen_ctx, def_insn->ops[1], hreg_refs_addr[hr].insn_num))
      || (def_insn->nops > 2
          && obsolete_op_p (gen_ctx, def_insn->ops[2], hreg_refs_addr[hr].insn_num)))
    return NULL;
  return def_insn;
}

static int combine_substitute (gen_ctx_t gen_ctx, bb_insn_t *bb_insn_ref, long *deleted_insns_num) {
  MIR_context_t ctx = gen_ctx->ctx;
  bb_insn_t bb_insn = *bb_insn_ref;
  MIR_insn_t insn = bb_insn->insn, def_insn;
  size_t i, nops = insn->nops;
  int out_p, insn_change_p, insn_hr_change_p, op_change_p, mem_reg_change_p, success_p;
  MIR_op_t *op_ref, *src_op_ref, *src_op2_ref, saved_op;
  MIR_reg_t hr, early_clobbered_hard_reg1, early_clobbered_hard_reg2;
  int64_t scale;

  if (nops == 0) return FALSE;
  VARR_TRUNC (MIR_op_t, last_right_ops, 0);
  for (i = 0; i < nops; i++) VARR_PUSH (MIR_op_t, last_right_ops, insn->ops[i]);
  VARR_TRUNC (MIR_reg_t, insn_hard_regs, 0);
  bitmap_clear (hard_regs_bitmap);
  for (i = 0; i < nops; i++) {
    MIR_insn_op_mode (ctx, insn, i, &out_p);
    if (out_p && insn->ops[i].mode != MIR_OP_HARD_REG_MEM) continue;
    combine_process_op (gen_ctx, &insn->ops[i], bb_insn);
  }
  if (move_code_p (insn->code) && VARR_LENGTH (MIR_reg_t, insn_hard_regs) == 1) {
    /* We processed all other regs already.  Try to change insn the following way:
       hr0 = hr2 op hr3; ...; ... = hr0  =>  ...; ... = hr2 op hr3 */
    hr = VARR_GET (MIR_reg_t, insn_hard_regs, 0);
    if ((def_insn = get_uptodate_def_insn (gen_ctx, hr)) == NULL
        || MIR_call_code_p (def_insn->code))
      return FALSE;
    target_get_early_clobbered_hard_regs (def_insn, &early_clobbered_hard_reg1,
                                          &early_clobbered_hard_reg2);
    if (!move_code_p (def_insn->code) && early_clobbered_hard_reg1 == MIR_NON_HARD_REG
        && early_clobbered_hard_reg2 == MIR_NON_HARD_REG && insn->ops[1].mode == MIR_OP_HARD_REG
        && insn->ops[1].u.hard_reg == hr
        /* Check that insn->ops[0] is not mem[...hr0...]: */
        && (insn->ops[0].mode != MIR_OP_HARD_REG_MEM
            || (insn->ops[0].u.hard_reg_mem.base != hr
                && insn->ops[0].u.hard_reg_mem.index != hr))) {
      saved_op = def_insn->ops[0];
      def_insn->ops[0] = insn->ops[0];
      success_p = target_insn_ok_p (gen_ctx, def_insn);
      def_insn->ops[0] = saved_op;
      if (!success_p) return FALSE;
      gen_move_insn_before (gen_ctx, insn, def_insn);
      DEBUG (2, {
        fprintf (debug_file, "      moving insn ");
        print_bb_insn (gen_ctx, def_insn->data, FALSE);
        fprintf (debug_file, "      before insn ");
        print_bb_insn (gen_ctx, bb_insn, TRUE);
      });
      def_insn->ops[0] = insn->ops[0];
      DEBUG (2, {
        fprintf (debug_file, "      changing it to ");
        print_bb_insn (gen_ctx, def_insn->data, TRUE);
        fprintf (debug_file, "      deleting insn ");
        print_bb_insn (gen_ctx, bb_insn, TRUE);
      });
      gen_delete_insn (gen_ctx, insn);
      (*deleted_insns_num)++;
      *bb_insn_ref = def_insn->data;
      return TRUE;
    }
  }
  insn_change_p = FALSE;
  while (VARR_LENGTH (MIR_reg_t, insn_hard_regs) != 0) {
    hr = VARR_POP (MIR_reg_t, insn_hard_regs);
    if ((def_insn = get_uptodate_def_insn (gen_ctx, hr)) == NULL) continue;
    insn_hr_change_p = FALSE;
    for (i = 0; i < nops; i++) { /* Change all hr occurences: */
      op_ref = &insn->ops[i];
      op_change_p = FALSE;
      MIR_insn_op_mode (ctx, insn, i, &out_p);
      if (!out_p && op_ref->mode == MIR_OP_HARD_REG && op_ref->u.hard_reg == hr) {
        if (!move_code_p (def_insn->code)) break;
        /* It is not safe to substitute if there is another use after def insn before
           the current as we delete def insn after substitution. */
        insn->ops[i] = def_insn->ops[1];
        insn_hr_change_p = op_change_p = TRUE;
      } else if (op_ref->mode == MIR_OP_HARD_REG_MEM) {
        src_op_ref = &def_insn->ops[1];
        if (op_ref->u.hard_reg_mem.index == hr) {
          mem_reg_change_p = FALSE;
          if (src_op_ref->mode != MIR_OP_HARD_REG) {
          } else if (def_insn->code == MIR_MOV) { /* index = r */
            insn->ops[i].u.hard_reg_mem.index = src_op_ref->u.hard_reg;
            mem_reg_change_p = op_change_p = insn_hr_change_p = TRUE;
          } else if (def_insn->code == MIR_ADD) { /* index = r + const */
            gen_assert (src_op_ref->u.hard_reg != MIR_NON_HARD_REG);
            if ((src_op2_ref = &def_insn->ops[2])->mode == MIR_OP_INT) {
              insn->ops[i].u.hard_reg_mem.index = src_op_ref->u.hard_reg;
              insn->ops[i].u.hard_reg_mem.disp
                += src_op2_ref->u.i * insn->ops[i].u.hard_reg_mem.scale;
              mem_reg_change_p = op_change_p = insn_hr_change_p = TRUE;
            }
          } else if ((def_insn->code == MIR_MUL || def_insn->code == MIR_LSH)
                     && op_ref->u.mem.scale >= 1 && op_ref->u.mem.scale <= MIR_MAX_SCALE
                     && (src_op2_ref = &def_insn->ops[2])->mode == MIR_OP_INT) {
            scale = def_insn->code == MIR_MUL ? src_op2_ref->u.i : power2 (src_op2_ref->u.i);
            if (scale >= 1 && scale <= MIR_MAX_SCALE
                && insn->ops[i].u.hard_reg_mem.scale * scale <= MIR_MAX_SCALE) {
              /* index = r * const */
              gen_assert (src_op_ref->u.hard_reg != MIR_NON_HARD_REG);
              insn->ops[i].u.hard_reg_mem.index = src_op_ref->u.hard_reg;
              insn->ops[i].u.hard_reg_mem.scale *= scale;
              mem_reg_change_p = op_change_p = insn_hr_change_p = TRUE;
            }
          }
          if (!mem_reg_change_p) break;
        }
        if (op_ref->u.hard_reg_mem.base == hr) {
          mem_reg_change_p = FALSE;
          op_ref = &insn->ops[i];
          if (def_insn->code == MIR_MOV) {
            if (src_op_ref->mode == MIR_OP_HARD_REG) { /* base = r */
              insn->ops[i].u.hard_reg_mem.base = src_op_ref->u.hard_reg;
              mem_reg_change_p = op_change_p = insn_hr_change_p = TRUE;
            } else if (src_op_ref->mode == MIR_OP_INT) { /* base = const */
              if (insn->ops[i].u.hard_reg_mem.scale != 1) {
                insn->ops[i].u.hard_reg_mem.base = MIR_NON_HARD_REG;
              } else {
                insn->ops[i].u.hard_reg_mem.base = insn->ops[i].u.hard_reg_mem.index;
                insn->ops[i].u.hard_reg_mem.index = MIR_NON_HARD_REG;
              }
              insn->ops[i].u.hard_reg_mem.disp += src_op_ref->u.i;
              mem_reg_change_p = op_change_p = insn_hr_change_p = TRUE;
            }
          } else if (src_op_ref->mode != MIR_OP_HARD_REG) { /* Can do nothing */
            ;
          } else if (def_insn->code == MIR_ADD) {
            gen_assert (src_op_ref->u.hard_reg != MIR_NON_HARD_REG);
            src_op2_ref = &def_insn->ops[2];
            if (src_op2_ref->mode == MIR_OP_HARD_REG
                && op_ref->u.hard_reg_mem.index == MIR_NON_HARD_REG) { /* base = r1 + r2 */
              insn->ops[i].u.hard_reg_mem.base = src_op_ref->u.hard_reg;
              insn->ops[i].u.hard_reg_mem.index = src_op2_ref->u.hard_reg;
              insn->ops[i].u.hard_reg_mem.scale = 1;
              mem_reg_change_p = op_change_p = insn_hr_change_p = TRUE;
            } else if (src_op2_ref->mode == MIR_OP_INT) { /* base = r + const */
              insn->ops[i].u.hard_reg_mem.base = src_op_ref->u.hard_reg;
              insn->ops[i].u.hard_reg_mem.disp += src_op2_ref->u.i;
              mem_reg_change_p = op_change_p = insn_hr_change_p = TRUE;
            }
          } else if (def_insn->code == MIR_MUL && op_ref->u.hard_reg_mem.index == MIR_NON_HARD_REG
                     && (src_op2_ref = &def_insn->ops[2])->mode == MIR_OP_INT
                     && src_op2_ref->u.i >= 1
                     && src_op2_ref->u.i <= MIR_MAX_SCALE) { /* base = r * const */
            gen_assert (src_op_ref->u.hard_reg != MIR_NON_HARD_REG && src_op2_ref->u.i != 1);
            insn->ops[i].u.hard_reg_mem.base = MIR_NON_HARD_REG;
            insn->ops[i].u.hard_reg_mem.index = src_op_ref->u.hard_reg;
            insn->ops[i].u.hard_reg_mem.scale = src_op2_ref->u.i;
            mem_reg_change_p = op_change_p = insn_hr_change_p = TRUE;
          }
          if (!mem_reg_change_p) {
            if (op_change_p) VARR_PUSH (size_t, changed_op_numbers, i); /* index was changed */
            break;
          }
        }
      }
      if (op_change_p) VARR_PUSH (size_t, changed_op_numbers, i);
    }
    if (insn_hr_change_p) {
      if ((success_p = i >= nops && target_insn_ok_p (gen_ctx, insn))) insn_change_p = TRUE;
      while (VARR_LENGTH (size_t, changed_op_numbers)) {
        i = VARR_POP (size_t, changed_op_numbers);
        if (success_p)
          VARR_SET (MIR_op_t, last_right_ops, i, insn->ops[i]);
        else
          insn->ops[i] = VARR_GET (MIR_op_t, last_right_ops, i); /* restore changed operands */
      }
      if (success_p) {
        gen_assert (def_insn != NULL);
        if (combine_delete_insn (gen_ctx, def_insn, bb_insn)) (*deleted_insns_num)++;
        DEBUG (2, {
          fprintf (debug_file, "      changing to ");
          print_bb_insn (gen_ctx, bb_insn, TRUE);
        });
      }
    }
  }
  return insn_change_p;
}

static MIR_insn_code_t get_combined_br_code (int true_p, MIR_insn_code_t cmp_code) {
  switch (cmp_code) {
  case MIR_EQ: return true_p ? MIR_BEQ : MIR_BNE;
  case MIR_EQS: return true_p ? MIR_BEQS : MIR_BNES;
  case MIR_NE: return true_p ? MIR_BNE : MIR_BEQ;
  case MIR_NES: return true_p ? MIR_BNES : MIR_BEQS;
  case MIR_LT: return true_p ? MIR_BLT : MIR_BGE;
  case MIR_LTS: return true_p ? MIR_BLTS : MIR_BGES;
  case MIR_ULT: return true_p ? MIR_UBLT : MIR_UBGE;
  case MIR_ULTS: return true_p ? MIR_UBLTS : MIR_UBGES;
  case MIR_LE: return true_p ? MIR_BLE : MIR_BGT;
  case MIR_LES: return true_p ? MIR_BLES : MIR_BGTS;
  case MIR_ULE: return true_p ? MIR_UBLE : MIR_UBGT;
  case MIR_ULES: return true_p ? MIR_UBLES : MIR_UBGTS;
  case MIR_GT: return true_p ? MIR_BGT : MIR_BLE;
  case MIR_GTS: return true_p ? MIR_BGTS : MIR_BLES;
  case MIR_UGT: return true_p ? MIR_UBGT : MIR_UBLE;
  case MIR_UGTS: return true_p ? MIR_UBGTS : MIR_UBLES;
  case MIR_GE: return true_p ? MIR_BGE : MIR_BLT;
  case MIR_GES: return true_p ? MIR_BGES : MIR_BLTS;
  case MIR_UGE: return true_p ? MIR_UBGE : MIR_UBLT;
  case MIR_UGES:
    return true_p ? MIR_UBGES : MIR_UBLTS;
    /* Cannot revert in the false case for IEEE754: */
  case MIR_FEQ: return true_p ? MIR_FBEQ : MIR_INSN_BOUND;
  case MIR_DEQ: return true_p ? MIR_DBEQ : MIR_INSN_BOUND;
  case MIR_LDEQ: return true_p ? MIR_LDBEQ : MIR_INSN_BOUND;
  case MIR_FNE: return true_p ? MIR_FBNE : MIR_INSN_BOUND;
  case MIR_DNE: return true_p ? MIR_DBNE : MIR_INSN_BOUND;
  case MIR_LDNE: return true_p ? MIR_LDBNE : MIR_INSN_BOUND;
  case MIR_FLT: return true_p ? MIR_FBLT : MIR_INSN_BOUND;
  case MIR_DLT: return true_p ? MIR_DBLT : MIR_INSN_BOUND;
  case MIR_LDLT: return true_p ? MIR_LDBLT : MIR_INSN_BOUND;
  case MIR_FLE: return true_p ? MIR_FBLE : MIR_INSN_BOUND;
  case MIR_DLE: return true_p ? MIR_DBLE : MIR_INSN_BOUND;
  case MIR_LDLE: return true_p ? MIR_LDBLE : MIR_INSN_BOUND;
  case MIR_FGT: return true_p ? MIR_FBGT : MIR_INSN_BOUND;
  case MIR_DGT: return true_p ? MIR_DBGT : MIR_INSN_BOUND;
  case MIR_LDGT: return true_p ? MIR_LDBGT : MIR_INSN_BOUND;
  case MIR_FGE: return true_p ? MIR_FBGE : MIR_INSN_BOUND;
  case MIR_DGE: return true_p ? MIR_DBGE : MIR_INSN_BOUND;
  case MIR_LDGE: return true_p ? MIR_LDBGE : MIR_INSN_BOUND;
  default: return MIR_INSN_BOUND;
  }
}

static MIR_insn_t combine_branch_and_cmp (gen_ctx_t gen_ctx, bb_insn_t bb_insn,
                                          long *deleted_insns_num) {
  MIR_context_t ctx = gen_ctx->ctx;
  MIR_insn_t def_insn, new_insn, insn = bb_insn->insn;
  MIR_insn_code_t code = insn->code;
  MIR_op_t op;

  if (code != MIR_BT && code != MIR_BF && code != MIR_BTS && code != MIR_BFS) return NULL;
  op = insn->ops[1];
  if (op.mode != MIR_OP_HARD_REG || !safe_hreg_substitution_p (gen_ctx, op.u.hard_reg, bb_insn))
    return NULL;
  def_insn = hreg_refs_addr[op.u.hard_reg].insn;
  if ((code = get_combined_br_code (code == MIR_BT || code == MIR_BTS, def_insn->code))
      == MIR_INSN_BOUND)
    return NULL;
  if (obsolete_op_p (gen_ctx, def_insn->ops[1], hreg_refs_addr[op.u.hard_reg].insn_num)
      || obsolete_op_p (gen_ctx, def_insn->ops[2], hreg_refs_addr[op.u.hard_reg].insn_num))
    return NULL;
  new_insn = MIR_new_insn (ctx, code, insn->ops[0], def_insn->ops[1], def_insn->ops[2]);
  MIR_insert_insn_before (ctx, curr_func_item, insn, new_insn);
  if (!target_insn_ok_p (gen_ctx, new_insn)) {
    MIR_remove_insn (ctx, curr_func_item, new_insn);
    return NULL;
  } else {
    MIR_remove_insn (ctx, curr_func_item, insn);
    new_insn->data = bb_insn;
    bb_insn->insn = new_insn;
    DEBUG (2, {
      fprintf (debug_file, "      changing to ");
      print_bb_insn (gen_ctx, bb_insn, TRUE);
    });
    if (combine_delete_insn (gen_ctx, def_insn, bb_insn)) (*deleted_insns_num)++;
    return new_insn;
  }
}

static MIR_insn_t combine_exts (gen_ctx_t gen_ctx, bb_insn_t bb_insn, long *deleted_insns_num) {
  MIR_insn_t def_insn, insn = bb_insn->insn;
  MIR_insn_code_t code = insn->code;
  MIR_op_t op, saved_op;
  int size, size2, sign_p = FALSE, sign2_p = FALSE, ok_p;

  switch (code) {
  case MIR_EXT8: sign2_p = TRUE;
  case MIR_UEXT8: size2 = 1; break;
  case MIR_EXT16: sign2_p = TRUE;
  case MIR_UEXT16: size2 = 2; break;
  case MIR_EXT32: sign2_p = TRUE;
  case MIR_UEXT32: size2 = 3; break;
  default: return NULL;
  }
  op = insn->ops[1];
  if (op.mode != MIR_OP_HARD_REG || !safe_hreg_substitution_p (gen_ctx, op.u.hard_reg, bb_insn))
    return NULL;
  def_insn = hreg_refs_addr[op.u.hard_reg].insn;
  switch (def_insn->code) {
  case MIR_EXT8: sign_p = TRUE;
  case MIR_UEXT8: size = 1; break;
  case MIR_EXT16: sign_p = TRUE;
  case MIR_UEXT16: size = 2; break;
  case MIR_EXT32: sign_p = TRUE;
  case MIR_UEXT32: size = 3; break;
  default: return NULL;
  }
  if (obsolete_op_p (gen_ctx, def_insn->ops[1], hreg_refs_addr[op.u.hard_reg].insn_num))
    return NULL;
  if (size2 <= size) {
    /* [u]ext<n> b,a; ... [u]ext<m> c,b -> [u]ext<m> c,a when <m> <= <n>: */
    saved_op = insn->ops[1];
    insn->ops[1] = def_insn->ops[1];
    if (!target_insn_ok_p (gen_ctx, insn)) {
      insn->ops[1] = saved_op;
      return NULL;
    }
    DEBUG (2, {
      fprintf (debug_file, "      changing to ");
      print_bb_insn (gen_ctx, bb_insn, TRUE);
    });
    if (combine_delete_insn (gen_ctx, def_insn, bb_insn)) (*deleted_insns_num)++;
    return insn;
  } else if (sign_p == sign2_p && size < size2) {
    saved_op = def_insn->ops[0];
    def_insn->ops[0] = insn->ops[0];
    ok_p = target_insn_ok_p (gen_ctx, def_insn);
    def_insn->ops[0] = saved_op;
    if (!ok_p) return NULL;
    gen_move_insn_before (gen_ctx, insn, def_insn);
    DEBUG (2, {
      fprintf (debug_file, "      moving insn ");
      print_bb_insn (gen_ctx, def_insn->data, FALSE);
      fprintf (debug_file, "      before insn ");
      print_bb_insn (gen_ctx, bb_insn, TRUE);
    });
    def_insn->ops[0] = insn->ops[0];
    DEBUG (2, {
      fprintf (debug_file, "      changing it to ");
      print_bb_insn (gen_ctx, def_insn->data, TRUE);
      fprintf (debug_file, "      deleting insn ");
      print_bb_insn (gen_ctx, bb_insn, TRUE);
    });
    gen_delete_insn (gen_ctx, insn);
    (*deleted_insns_num)++;
    return def_insn;
  }
  return NULL;
}

static MIR_insn_t combine_mul_div_substitute (gen_ctx_t gen_ctx, bb_insn_t bb_insn,
                                              long *deleted_insns_num) {
  MIR_context_t ctx = gen_ctx->ctx;
  MIR_insn_t def_insn = NULL, new_insns[6], insn = bb_insn->insn;
  MIR_insn_code_t new_code, code = insn->code;
  int n, sh, ok_p;
  MIR_op_t op, temp;

  switch (code) {
  case MIR_MUL: new_code = MIR_LSH; break;
  case MIR_MULS: new_code = MIR_LSHS; break;
  case MIR_UDIV: new_code = MIR_URSH; break;
  case MIR_UDIVS: new_code = MIR_URSHS; break;
  case MIR_DIV: new_code = MIR_RSH; break;
  case MIR_DIVS: new_code = MIR_RSHS; break;
  default: return NULL;
  }
  op = insn->ops[2];
  if (op.mode == MIR_OP_HARD_REG && safe_hreg_substitution_p (gen_ctx, op.u.hard_reg, bb_insn)) {
    def_insn = hreg_refs_addr[op.u.hard_reg].insn;
    if (def_insn->code != MIR_MOV) return NULL;
    op = def_insn->ops[1];
  }
  if (op.mode != MIR_OP_INT && op.mode != MIR_OP_UINT) return NULL;
  if ((sh = int_log2 (op.u.i)) < 0) return NULL;
  if (sh == 0) {
    new_insns[0] = MIR_new_insn (ctx, MIR_MOV, insn->ops[0], insn->ops[1]);
    gen_add_insn_before (gen_ctx, insn, new_insns[0]);
    move_bb_insn_dead_vars (new_insns[0]->data, bb_insn);
    DEBUG (2, {
      fprintf (debug_file, "      changing to ");
      print_bb_insn (gen_ctx, new_insns[0]->data, TRUE);
    });
    gen_delete_insn (gen_ctx, insn);
    if (def_insn != NULL) {
      DEBUG (2, {
        fprintf (debug_file, "      deleting now dead insn ");
        print_bb_insn (gen_ctx, def_insn->data, TRUE);
      });
      gen_delete_insn (gen_ctx, def_insn);
      (*deleted_insns_num)++;
    }
    return new_insns[0];
  } else if (code == MIR_MUL || code == MIR_MULS || code == MIR_UDIV || code == MIR_UDIVS) {
    new_insns[0]
      = MIR_new_insn (ctx, new_code, insn->ops[0], insn->ops[1], MIR_new_int_op (ctx, sh));
    MIR_insert_insn_after (ctx, curr_func_item, insn, new_insns[0]);
    if ((ok_p = target_insn_ok_p (gen_ctx, new_insns[0]))) {
      insn->code = new_insns[0]->code;
      insn->ops[2] = new_insns[0]->ops[2];
      DEBUG (2, {
        fprintf (debug_file, "      changing to ");
        print_bb_insn (gen_ctx, bb_insn, TRUE);
      });
    }
    MIR_remove_insn (ctx, curr_func_item, new_insns[0]);
    return ok_p ? insn : NULL;
  } else if (insn->ops[1].mode == MIR_OP_HARD_REG
             && insn->ops[1].u.hard_reg == TEMP_INT_HARD_REG2) {
  } else if (insn->ops[1].mode == MIR_OP_HARD_REG_MEM
             && (insn->ops[1].u.hard_reg_mem.base == TEMP_INT_HARD_REG2
                 || insn->ops[1].u.hard_reg_mem.index == TEMP_INT_HARD_REG2)) {
  } else {
    temp = _MIR_new_hard_reg_op (ctx, TEMP_INT_HARD_REG2);
    gen_assert (code == MIR_DIV || code == MIR_DIVS);
    new_insns[0] = MIR_new_insn (ctx, MIR_MOV, temp, insn->ops[1]);
    if (code == MIR_DIV) {
      new_insns[1] = MIR_new_insn (ctx, MIR_RSH, temp, temp, MIR_new_int_op (ctx, 63));
      new_insns[2] = MIR_new_insn (ctx, MIR_AND, temp, temp, MIR_new_int_op (ctx, op.u.i - 1));
      new_insns[3] = MIR_new_insn (ctx, MIR_ADD, temp, temp, insn->ops[1]);
    } else {
      new_insns[1] = MIR_new_insn (ctx, MIR_RSHS, temp, temp, MIR_new_int_op (ctx, 31));
      new_insns[2] = MIR_new_insn (ctx, MIR_ANDS, temp, temp, MIR_new_int_op (ctx, op.u.i - 1));
      new_insns[3] = MIR_new_insn (ctx, MIR_ADDS, temp, temp, insn->ops[1]);
    }
    new_insns[4] = MIR_new_insn (ctx, new_code, temp, temp, MIR_new_int_op (ctx, sh));
    new_insns[5] = MIR_new_insn (ctx, MIR_MOV, insn->ops[0], temp);
    for (n = 0; n < 6; n++) gen_add_insn_before (gen_ctx, insn, new_insns[n]);
    for (n = 0; n < 6; n++)
      if (!target_insn_ok_p (gen_ctx, new_insns[n])) break;
    if (n < 6) {
      for (n = 0; n < 6; n++) gen_delete_insn (gen_ctx, new_insns[n]);
    } else {
      move_bb_insn_dead_vars (new_insns[3]->data, bb_insn);
      add_bb_insn_dead_var (gen_ctx, new_insns[5]->data, TEMP_INT_HARD_REG2);
      DEBUG (2, {
        fprintf (debug_file, "      changing to ");
        for (n = 0; n < 6; n++) {
          if (n != 0) fprintf (debug_file, "                  ");
          print_bb_insn (gen_ctx, new_insns[n]->data, TRUE);
        }
      });
      gen_delete_insn (gen_ctx, insn);
      *deleted_insns_num -= 5;
      if (def_insn != NULL) {
        DEBUG (2, {
          fprintf (debug_file, "      deleting now dead insn ");
          print_bb_insn (gen_ctx, def_insn->data, TRUE);
        });
        gen_delete_insn (gen_ctx, def_insn);
        (*deleted_insns_num)++;
      }
      return new_insns[0];
    }
  }
  return NULL;
}

static void setup_hreg_ref (gen_ctx_t gen_ctx, MIR_reg_t hr, MIR_insn_t insn, size_t nop,
                            size_t insn_num, int def_p) {
  if (hr == MIR_NON_HARD_REG) return;
  hreg_ref_ages_addr[hr] = curr_bb_hreg_ref_age;
  hreg_refs_addr[hr].insn = insn;
  hreg_refs_addr[hr].nop = nop;
  hreg_refs_addr[hr].insn_num = insn_num;
  hreg_refs_addr[hr].def_p = def_p;
  hreg_refs_addr[hr].del_p = FALSE;
}

static void combine (gen_ctx_t gen_ctx) {
  MIR_context_t ctx = gen_ctx->ctx;
  MIR_insn_code_t code, new_code;
  MIR_insn_t insn, new_insn;
  bb_insn_t bb_insn;
  size_t iter, nops, i, curr_insn_num;
  MIR_op_t temp_op, *op_ref;
  MIR_reg_t early_clobbered_hard_reg1, early_clobbered_hard_reg2;
  int out_p, change_p, block_change_p;
  long insns_num = 0, deleted_insns_num = 0;

  hreg_refs_addr = VARR_ADDR (hreg_ref_t, hreg_refs);
  hreg_ref_ages_addr = VARR_ADDR (size_t, hreg_ref_ages);
  for (bb_t bb = DLIST_HEAD (bb_t, curr_cfg->bbs); bb != NULL; bb = DLIST_NEXT (bb_t, bb)) {
    do {
      DEBUG (2, { fprintf (debug_file, "Processing bb%lu\n", (unsigned long) bb->index); });
      block_change_p = FALSE;
      curr_bb_hreg_ref_age++;
      last_mem_ref_insn_num = 0; /* means undef */
      for (bb_insn = DLIST_HEAD (bb_insn_t, bb->bb_insns), curr_insn_num = 1; bb_insn != NULL;
           bb_insn = DLIST_NEXT (bb_insn_t, bb_insn), curr_insn_num++) {
        insn = bb_insn->insn;
        nops = MIR_insn_nops (ctx, insn);
        if (insn->code != MIR_LABEL) insns_num++;
        DEBUG (2, {
          fprintf (debug_file, "  Processing ");
          print_bb_insn (gen_ctx, bb_insn, TRUE);
        });
        target_get_early_clobbered_hard_regs (insn, &early_clobbered_hard_reg1,
                                              &early_clobbered_hard_reg2);
        if (early_clobbered_hard_reg1 != MIR_NON_HARD_REG)
          setup_hreg_ref (gen_ctx, early_clobbered_hard_reg1, insn, 0 /* whatever */, curr_insn_num,
                          TRUE);
        if (early_clobbered_hard_reg2 != MIR_NON_HARD_REG)
          setup_hreg_ref (gen_ctx, early_clobbered_hard_reg2, insn, 0 /* whatever */, curr_insn_num,
                          TRUE);
        if (MIR_call_code_p (code = insn->code)) {
          for (size_t hr = 0; hr <= MAX_HARD_REG; hr++)
            if (bitmap_bit_p (call_used_hard_regs[MIR_T_UNDEF], hr)) {
              setup_hreg_ref (gen_ctx, hr, insn, 0 /* whatever */, curr_insn_num, TRUE);
            }
          last_mem_ref_insn_num = curr_insn_num; /* Potentially call can change memory */
        } else if (code == MIR_VA_BLOCK_ARG) {
          last_mem_ref_insn_num = curr_insn_num; /* Change memory */
        } else if (code == MIR_RET) {
          /* ret is transformed in machinize and should be not modified after that */
        } else if ((new_insn = combine_branch_and_cmp (gen_ctx, bb_insn, &deleted_insns_num))
                     != NULL
                   || (new_insn = combine_exts (gen_ctx, bb_insn, &deleted_insns_num)) != NULL
                   || (new_insn = combine_mul_div_substitute (gen_ctx, bb_insn, &deleted_insns_num))
                        != NULL) {
          bb_insn = new_insn->data;
          insn = new_insn;
          nops = MIR_insn_nops (ctx, insn);
          block_change_p = TRUE;
        } else {
          if ((change_p = combine_substitute (gen_ctx, &bb_insn, &deleted_insns_num))) {
            insn = bb_insn->insn;
            nops = MIR_insn_nops (ctx, insn);
          } else if (!change_p
                     && (new_code = commutative_insn_code (insn->code)) != MIR_INSN_BOUND) {
            insn->code = new_code;
            temp_op = insn->ops[1];
            insn->ops[1] = insn->ops[2];
            insn->ops[2] = temp_op;
            if (combine_substitute (gen_ctx, &bb_insn, &deleted_insns_num)) {
              insn = bb_insn->insn;
              nops = MIR_insn_nops (ctx, insn);
              change_p = TRUE;
            } else {
              insn->code = code;
              temp_op = insn->ops[1];
              insn->ops[1] = insn->ops[2];
              insn->ops[2] = temp_op;
            }
          }
          if (change_p) block_change_p = TRUE;
          if (code == MIR_BSTART || code == MIR_BEND) last_mem_ref_insn_num = curr_insn_num;
        }

        for (iter = 0; iter < 2; iter++) { /* update hreg ref info: */
          for (i = 0; i < nops; i++) {
            op_ref = &insn->ops[i];
            MIR_insn_op_mode (ctx, insn, i, &out_p);
            if (op_ref->mode == MIR_OP_HARD_REG && !iter == !out_p) {
              /* process in ops on 0th iteration and out ops on 1th iteration */
              setup_hreg_ref (gen_ctx, op_ref->u.hard_reg, insn, i, curr_insn_num, iter == 1);
            } else if (op_ref->mode == MIR_OP_HARD_REG_MEM) {
              if (out_p && iter == 1)
                last_mem_ref_insn_num = curr_insn_num;
              else if (iter == 0) {
                setup_hreg_ref (gen_ctx, op_ref->u.hard_reg_mem.base, insn, i, curr_insn_num,
                                FALSE);
                setup_hreg_ref (gen_ctx, op_ref->u.hard_reg_mem.index, insn, i, curr_insn_num,
                                FALSE);
              }
            }
          }
        }
      }
    } while (block_change_p);
  }
  DEBUG (1, {
    fprintf (debug_file, "%5ld deleted combine insns out of %ld (%.1f%%)\n", deleted_insns_num,
             insns_num, 100.0 * deleted_insns_num / insns_num);
  });
}

static void init_selection (gen_ctx_t gen_ctx) {
  hreg_ref_t hreg_ref = {NULL, 0, 0};

  gen_ctx->selection_ctx = gen_malloc (gen_ctx, sizeof (struct selection_ctx));
  curr_bb_hreg_ref_age = 0;
  VARR_CREATE (size_t, hreg_ref_ages, MAX_HARD_REG + 1);
  VARR_CREATE (hreg_ref_t, hreg_refs, MAX_HARD_REG + 1);
  VARR_CREATE (MIR_reg_t, insn_hard_regs, 0);
  VARR_CREATE (size_t, changed_op_numbers, 16);
  VARR_CREATE (MIR_op_t, last_right_ops, 16);
  hard_regs_bitmap = bitmap_create2 (MAX_HARD_REG + 1);
  for (MIR_reg_t i = 0; i <= MAX_HARD_REG; i++) {
    VARR_PUSH (hreg_ref_t, hreg_refs, hreg_ref);
    VARR_PUSH (size_t, hreg_ref_ages, 0);
  }
}

static void finish_selection (gen_ctx_t gen_ctx) {
  VARR_DESTROY (size_t, hreg_ref_ages);
  VARR_DESTROY (hreg_ref_t, hreg_refs);
  VARR_DESTROY (MIR_reg_t, insn_hard_regs);
  VARR_DESTROY (size_t, changed_op_numbers);
  VARR_DESTROY (MIR_op_t, last_right_ops);
  bitmap_destroy (hard_regs_bitmap);
  free (gen_ctx->selection_ctx);
  gen_ctx->selection_ctx = NULL;
}

/* New Page */

/* Dead code elimnination */

#define live_out out

static void dead_code_elimination (gen_ctx_t gen_ctx) {
  MIR_insn_t insn;
  bb_insn_t bb_insn, prev_bb_insn;
  size_t passed_mem_num;
  MIR_reg_t var, early_clobbered_hard_reg1, early_clobbered_hard_reg2;
  int op_num, out_p, reg_def_p, dead_p, mem_p;
  bitmap_t live;
  insn_var_iterator_t insn_var_iter;
  long dead_insns_num = 0;

  DEBUG (2, { fprintf (debug_file, "+++++++++++++Dead code elimination:\n"); });
  live = bitmap_create2 (DEFAULT_INIT_BITMAP_BITS_NUM);
  for (bb_t bb = DLIST_HEAD (bb_t, curr_cfg->bbs); bb != NULL; bb = DLIST_NEXT (bb_t, bb)) {
    bitmap_copy (live, bb->live_out);
    for (bb_insn = DLIST_TAIL (bb_insn_t, bb->bb_insns); bb_insn != NULL; bb_insn = prev_bb_insn) {
      prev_bb_insn = DLIST_PREV (bb_insn_t, bb_insn);
      insn = bb_insn->insn;
      reg_def_p = FALSE;
      dead_p = TRUE;
      FOREACH_INSN_VAR (gen_ctx, insn_var_iter, insn, var, op_num, out_p, mem_p, passed_mem_num) {
        if (!out_p) continue;
        reg_def_p = TRUE;
        if (bitmap_clear_bit_p (live, var)) dead_p = FALSE;
      }
      if (!reg_def_p) dead_p = FALSE;
      if (dead_p && !MIR_call_code_p (insn->code) && insn->code != MIR_RET
          && insn->code != MIR_ALLOCA && insn->code != MIR_BSTART && insn->code != MIR_BEND
          && insn->code != MIR_VA_START && insn->code != MIR_VA_ARG && insn->code != MIR_VA_END
          && !(insn->ops[0].mode == MIR_OP_HARD_REG
               && (insn->ops[0].u.hard_reg == FP_HARD_REG
                   || insn->ops[0].u.hard_reg == SP_HARD_REG))) {
        DEBUG (2, {
          fprintf (debug_file, "  Removing dead insn %-5lu", (unsigned long) bb_insn->index);
          MIR_output_insn (gen_ctx->ctx, debug_file, insn, curr_func_item->u.func, TRUE);
        });
        gen_delete_insn (gen_ctx, insn);
        dead_insns_num++;
        continue;
      }
      if (MIR_call_code_p (insn->code))
        bitmap_and_compl (live, live, call_used_hard_regs[MIR_T_UNDEF]);
      FOREACH_INSN_VAR (gen_ctx, insn_var_iter, insn, var, op_num, out_p, mem_p, passed_mem_num) {
        if (!out_p) bitmap_set_bit_p (live, var);
      }
      target_get_early_clobbered_hard_regs (insn, &early_clobbered_hard_reg1,
                                            &early_clobbered_hard_reg2);
      if (early_clobbered_hard_reg1 != MIR_NON_HARD_REG)
        bitmap_clear_bit_p (live, early_clobbered_hard_reg1);
      if (early_clobbered_hard_reg2 != MIR_NON_HARD_REG)
        bitmap_clear_bit_p (live, early_clobbered_hard_reg2);
      if (MIR_call_code_p (insn->code)) bitmap_ior (live, live, bb_insn->call_hard_reg_args);
    }
  }
  bitmap_destroy (live);
  DEBUG (1, { fprintf (debug_file, "%5ld removed dead insns\n", dead_insns_num); });
}

#undef live_out

/* New Page */

/* SSA dead code elimination */

static int dead_insn_p (gen_ctx_t gen_ctx, bb_insn_t bb_insn) {
  MIR_insn_t insn = bb_insn->insn;
  int op_num, out_p, mem_p, output_exists_p = FALSE;
  size_t passed_mem_num;
  MIR_reg_t var;
  insn_var_iterator_t iter;
  ssa_edge_t ssa_edge;

  /* check control insns with possible output: */
  if (MIR_call_code_p (insn->code) || insn->code == MIR_ALLOCA || insn->code == MIR_BSTART
      || insn->code == MIR_VA_START || insn->code == MIR_VA_ARG
      || (insn->nops > 0 && insn->ops[0].mode == MIR_OP_HARD_REG
          && (insn->ops[0].u.hard_reg == FP_HARD_REG || insn->ops[0].u.hard_reg == SP_HARD_REG)))
    return FALSE;
  if (start_insn_p (gen_ctx, bb_insn)) return FALSE;
  FOREACH_INSN_VAR (gen_ctx, iter, insn, var, op_num, out_p, mem_p, passed_mem_num) {
    if (!out_p) continue;
    output_exists_p = TRUE;
    if (mem_p || (ssa_edge = insn->ops[op_num].data) != NULL) return FALSE;
  }
  return output_exists_p;
}

static void ssa_dead_code_elimination (gen_ctx_t gen_ctx) {
  MIR_insn_t insn;
  bb_insn_t bb_insn, def;
  int op_num, out_p, mem_p;
  size_t passed_mem_num;
  MIR_reg_t var;
  insn_var_iterator_t iter;
  ssa_edge_t ssa_edge;
  long dead_insns_num = 0;

  DEBUG (2, { fprintf (debug_file, "+++++++++++++Dead code elimination:\n"); });
  gen_assert (def_use_repr_p);
  VARR_TRUNC (bb_insn_t, dead_bb_insns, 0);
  for (bb_t bb = DLIST_HEAD (bb_t, curr_cfg->bbs); bb != NULL; bb = DLIST_NEXT (bb_t, bb))
    for (bb_insn = DLIST_HEAD (bb_insn_t, bb->bb_insns); bb_insn != NULL;
         bb_insn = DLIST_NEXT (bb_insn_t, bb_insn))
      if (dead_insn_p (gen_ctx, bb_insn)) VARR_PUSH (bb_insn_t, dead_bb_insns, bb_insn);
  while (VARR_LENGTH (bb_insn_t, dead_bb_insns) != 0) {
    bb_insn = VARR_POP (bb_insn_t, dead_bb_insns);
    insn = bb_insn->insn;
    DEBUG (2, {
      fprintf (debug_file, "  Removing dead insn %-5lu", (unsigned long) bb_insn->index);
      MIR_output_insn (gen_ctx->ctx, debug_file, insn, curr_func_item->u.func, TRUE);
    });
    FOREACH_INSN_VAR (gen_ctx, iter, insn, var, op_num, out_p, mem_p, passed_mem_num) {
      if (out_p && !mem_p) continue;
      if ((ssa_edge = insn->ops[op_num].data) == NULL) continue;
      def = ssa_edge->def;
      remove_ssa_edge (gen_ctx, ssa_edge);
      if (dead_insn_p (gen_ctx, def)) VARR_PUSH (bb_insn_t, dead_bb_insns, def);
    }
    gen_delete_insn (gen_ctx, insn);
    dead_insns_num++;
  }
  DEBUG (1, { fprintf (debug_file, "%5ld removed SSA dead insns\n", dead_insns_num); });
}

/* New Page */

#if !MIR_NO_GEN_DEBUG
#include "real-time.h"
#endif

#if MIR_GEN_CALL_TRACE
static void *print_and_execute_wrapper (gen_ctx_t gen_ctx, MIR_item_t called_func) {
  gen_assert (called_func->item_type == MIR_func_item);
  fprintf (stderr, "Calling %s\n", called_func->u.func->name);
  return called_func->u.func->machine_code;
}
#endif

static void parallel_error (MIR_context_t ctx, const char *err_message) {
  MIR_get_error_func (ctx) (MIR_parallel_error, err_message);
}

static const int collect_bb_stat_p = FALSE;

static void *generate_func_code (MIR_context_t ctx, int gen_num, MIR_item_t func_item,
                                 int machine_code_p) {
  struct all_gen_ctx *all_gen_ctx = *all_gen_ctx_loc (ctx);
  gen_ctx_t gen_ctx;
  uint8_t *code;
  void *machine_code;
  size_t code_len;
  double start_time = real_usec_time ();
  uint32_t bbs_num;

#if !MIR_PARALLEL_GEN
  gen_num = 0;
#endif
  gen_assert (gen_num >= 0 && gen_num < all_gen_ctx->gens_num);
  gen_ctx = &all_gen_ctx->gen_ctx[gen_num];
  gen_assert (func_item->item_type == MIR_func_item && func_item->data == NULL);
  if (func_item->u.func->machine_code != NULL) {
    gen_assert (func_item->u.func->call_addr != NULL);
    _MIR_redirect_thunk (ctx, func_item->addr, func_item->u.func->call_addr);
    DEBUG (2, {
      fprintf (debug_file, "+++++++++++++The code for %s has been already generated\n",
               MIR_item_name (ctx, func_item));
    });
    return func_item->addr;
  }
  DEBUG (0, {
    fprintf (debug_file, "Code generation of function %s:\n", MIR_item_name (ctx, func_item));
  });
  DEBUG (2, {
    fprintf (debug_file, "+++++++++++++MIR before generator:\n");
    MIR_output_item (ctx, debug_file, func_item);
  });
  curr_func_item = func_item;
  _MIR_duplicate_func_insns (ctx, func_item);
  curr_cfg = func_item->data = gen_malloc (gen_ctx, sizeof (struct func_cfg));
  build_func_cfg (gen_ctx);
<<<<<<< HEAD
  bbs_num = curr_bb_index;
  DEBUG ({
=======
  DEBUG (2, {
>>>>>>> db172b31
    fprintf (debug_file, "+++++++++++++MIR after building CFG:\n");
    print_CFG (gen_ctx, TRUE, FALSE, TRUE, FALSE, NULL);
  });
  if (optimize_level >= 2) {
    build_ssa (gen_ctx);
    DEBUG (2, {
      fprintf (debug_file, "+++++++++++++MIR after building SSA:\n");
      print_varr_insns (gen_ctx, "undef init", undef_insns);
      print_varr_insns (gen_ctx, "arg init", arg_bb_insns);
      fprintf (debug_file, "\n");
      print_CFG (gen_ctx, TRUE, FALSE, TRUE, TRUE, NULL);
    });
  }
#ifndef NO_COPY_PROP
  if (optimize_level >= 2) {
    DEBUG (2, { fprintf (debug_file, "+++++++++++++Copy Propagation:\n"); });
    copy_prop (gen_ctx);
    DEBUG (2, {
      fprintf (debug_file, "+++++++++++++MIR after Copy Propagation:\n");
      print_CFG (gen_ctx, TRUE, FALSE, TRUE, TRUE, NULL);
    });
  }
#endif /* #ifndef NO_COPY_PROP */
#ifndef NO_GVN
  if (optimize_level >= 2) {
    DEBUG (2, { fprintf (debug_file, "+++++++++++++GVN:\n"); });
    gvn (gen_ctx);
    DEBUG (2, {
      fprintf (debug_file, "+++++++++++++MIR after GVN:\n");
      print_CFG (gen_ctx, TRUE, FALSE, TRUE, TRUE, NULL);
    });
    gvn_clear (gen_ctx);
  }
#endif /* #ifndef NO_GVN */
#ifndef NO_GVN
  if (optimize_level >= 2) {
    ssa_dead_code_elimination (gen_ctx);
    DEBUG (2, {
      fprintf (debug_file, "+++++++++++++MIR after dead code elimination after GVN:\n");
      print_CFG (gen_ctx, TRUE, TRUE, TRUE, TRUE, NULL);
    });
  }
#endif /* #ifndef NO_GVN */
#ifndef NO_CCP
  if (optimize_level >= 2) {
    DEBUG (2, { fprintf (debug_file, "+++++++++++++CCP:\n"); });
    if (ccp (gen_ctx)) {
      DEBUG (2, {
        fprintf (debug_file, "+++++++++++++MIR after CCP:\n");
        print_CFG (gen_ctx, TRUE, FALSE, TRUE, TRUE, NULL);
      });
      ssa_dead_code_elimination (gen_ctx);
      DEBUG (2, {
        fprintf (debug_file, "+++++++++++++MIR after dead code elimination after CCP:\n");
        print_CFG (gen_ctx, TRUE, TRUE, TRUE, TRUE, NULL);
      });
    }
  }
#endif /* #ifndef NO_CCP */
  if (optimize_level >= 2) undo_build_ssa (gen_ctx);
  make_io_dup_op_insns (gen_ctx);
  target_machinize (gen_ctx);
  DEBUG (2, {
    fprintf (debug_file, "+++++++++++++MIR after machinize:\n");
    print_CFG (gen_ctx, FALSE, FALSE, TRUE, TRUE, NULL);
  });
  if (optimize_level != 0) build_loop_tree (gen_ctx);
  calculate_func_cfg_live_info (gen_ctx, optimize_level != 0);
  DEBUG (2, {
    add_bb_insn_dead_vars (gen_ctx);
    fprintf (debug_file, "+++++++++++++MIR after building live_info:\n");
    print_loop_tree (gen_ctx, TRUE);
    print_CFG (gen_ctx, TRUE, TRUE, FALSE, FALSE, output_bb_live_info);
  });
  if (optimize_level != 0) build_live_ranges (gen_ctx);
  assign (gen_ctx);
  rewrite (gen_ctx); /* After rewrite the BB live info is still valid */
  DEBUG (2, {
    fprintf (debug_file, "+++++++++++++MIR after rewrite:\n");
    print_CFG (gen_ctx, FALSE, FALSE, TRUE, FALSE, NULL);
  });
#ifndef NO_COMBINE
  if (optimize_level >= 1) {
    calculate_func_cfg_live_info (gen_ctx, FALSE);
    add_bb_insn_dead_vars (gen_ctx);
    DEBUG (2, {
      fprintf (debug_file, "+++++++++++++MIR before combine:\n");
      print_CFG (gen_ctx, FALSE, FALSE, TRUE, FALSE, NULL);
    });
    combine (gen_ctx); /* After combine the BB live info is still valid */
    DEBUG (2, {
      fprintf (debug_file, "+++++++++++++MIR after combine:\n");
      print_CFG (gen_ctx, FALSE, FALSE, TRUE, FALSE, NULL);
    });
    dead_code_elimination (gen_ctx);
    DEBUG (2, {
      fprintf (debug_file, "+++++++++++++MIR after dead code elimination after combine:\n");
      print_CFG (gen_ctx, TRUE, TRUE, TRUE, FALSE, output_bb_live_info);
    });
  }
#endif /* #ifndef NO_COMBINE */
  target_make_prolog_epilog (gen_ctx, func_used_hard_regs, func_stack_slots_num);
  DEBUG (2, {
    fprintf (debug_file, "+++++++++++++MIR after forming prolog/epilog:\n");
    print_CFG (gen_ctx, FALSE, FALSE, TRUE, FALSE, NULL);
  });
  if (machine_code_p) {
    code = target_translate (gen_ctx, &code_len);
    machine_code = func_item->u.func->call_addr = _MIR_publish_code (ctx, code, code_len);
    target_rebase (gen_ctx, func_item->u.func->call_addr);
#if MIR_GEN_CALL_TRACE
    func_item->u.func->call_addr = _MIR_get_wrapper (ctx, func_item, print_and_execute_wrapper);
#endif
<<<<<<< HEAD
    DEBUG ({
      _MIR_dump_code (NULL, gen_ctx->gen_num, machine_code, code_len);
      fprintf (debug_file, "code size = %lu:\n", (unsigned long) code_len);
    });
    _MIR_redirect_thunk (ctx, func_item->addr, func_item->u.func->call_addr);
  }
  destroy_func_live_ranges (gen_ctx);
  if (optimize_level != 0) destroy_loop_tree (gen_ctx, curr_cfg->root_loop_node);
  destroy_func_cfg (gen_ctx);
  if (collect_bb_stat_p) {
#if MIR_PARALLEL_GEN
    if (mir_mutex_lock (&queue_mutex)) parallel_error (ctx, "error in mutex lock");
#endif
    all_gen_ctx->overall_bbs_num += bbs_num;
#if MIR_PARALLEL_GEN
    if (mir_cond_broadcast (&done_signal)) parallel_error (ctx, "error in cond broadcast");
    if (mir_mutex_unlock (&queue_mutex)) parallel_error (ctx, "error in mutex lock");
#endif
  }
  if (!machine_code_p) return NULL;
  DEBUG ({
=======
  DEBUG (2, {
    _MIR_dump_code (NULL, gen_ctx->gen_num, machine_code, code_len);
    fprintf (debug_file, "code size = %lu:\n", (unsigned long) code_len);
  });
  _MIR_redirect_thunk (ctx, func_item->addr, func_item->u.func->call_addr);
  destroy_func_live_ranges (gen_ctx);
  if (optimize_level != 0) destroy_loop_tree (gen_ctx, curr_cfg->root_loop_node);
  destroy_func_cfg (gen_ctx);
  DEBUG (0, {
>>>>>>> db172b31
    fprintf (debug_file,
             "  Code generation for %s: %lu MIR insns (addr=%llx, len=%lu) -- time %.2f ms\n",
             MIR_item_name (ctx, func_item),
             (long unsigned) DLIST_LENGTH (MIR_insn_t, func_item->u.func->insns),
             (unsigned long long) machine_code, (unsigned long) code_len,
             (real_usec_time () - start_time) / 1000.0);
  });
  _MIR_restore_func_insns (ctx, func_item);
  /* ??? We should use atomic here but c2mir does not implement them yet.  */
#if MIR_PARALLEL_GEN
  if (mir_mutex_lock (&queue_mutex)) parallel_error (ctx, "error in mutex lock");
#endif
  func_item->u.func->machine_code = machine_code;
#if MIR_PARALLEL_GEN
  if (mir_cond_broadcast (&done_signal)) parallel_error (ctx, "error in cond broadcast");
  if (mir_mutex_unlock (&queue_mutex)) parallel_error (ctx, "error in mutex lock");
#endif
  return func_item->addr;
}

void *MIR_gen (MIR_context_t ctx, int gen_num, MIR_item_t func_item) {
  return generate_func_code (ctx, gen_num, func_item, TRUE);
}

void MIR_gen_set_debug_file (MIR_context_t ctx, int gen_num, FILE *f) {
#if !MIR_NO_GEN_DEBUG
  struct all_gen_ctx *all_gen_ctx = *all_gen_ctx_loc (ctx);
  gen_ctx_t gen_ctx;

  if (all_gen_ctx == NULL) {
    fprintf (stderr, "Calling MIR_gen_set_debug_file before MIR_gen_init -- good bye\n");
    exit (1);
  }
#if !MIR_PARALLEL_GEN
  gen_num = 0;
#endif
  gen_assert (gen_num >= 0 && gen_num < all_gen_ctx->gens_num);
  gen_ctx = &all_gen_ctx->gen_ctx[gen_num];
  debug_file = f;
#endif
}

void MIR_gen_set_debug_level (MIR_context_t ctx, int gen_num, int level) {
#if !MIR_NO_GEN_DEBUG
  struct all_gen_ctx *all_gen_ctx = *all_gen_ctx_loc (ctx);
  gen_ctx_t gen_ctx;

  if (all_gen_ctx == NULL) {
    fprintf (stderr, "Calling MIR_gen_set_debug_level before MIR_gen_init -- good bye\n");
    exit (1);
  }
#if !MIR_PARALLEL_GEN
  gen_num = 0;
#endif
  gen_assert (gen_num >= 0 && gen_num < all_gen_ctx->gens_num);
  gen_ctx = &all_gen_ctx->gen_ctx[gen_num];
  debug_level = level;
#endif
}

void MIR_gen_set_optimize_level (MIR_context_t ctx, int gen_num, unsigned int level) {
  struct all_gen_ctx *all_gen_ctx = *all_gen_ctx_loc (ctx);
  gen_ctx_t gen_ctx;

#if !MIR_PARALLEL_GEN
  gen_num = 0;
#endif
  gen_assert (gen_num >= 0 && gen_num < all_gen_ctx->gens_num);
  gen_ctx = &all_gen_ctx->gen_ctx[gen_num];
  optimize_level = level;
}

static void generate_bb_version_machine_code (gen_ctx_t gen_ctx, bb_version_t bb_version);
static void *bb_version_generator (gen_ctx_t gen_ctx, bb_version_t bb_version);

/* create bb stubs and set up label data to the corresponding bb stub */
/* todo finish bb on calls ??? */
static void create_bb_stubs (gen_ctx_t gen_ctx) {
  MIR_context_t ctx = gen_ctx->ctx;
  MIR_insn_t insn, last_lab_insn;
  size_t n_bbs;
  int new_bb_p = TRUE;
  bb_stub_t bb_stubs;

  n_bbs = 0;
  for (insn = DLIST_HEAD (MIR_insn_t, curr_func_item->u.func->insns); insn != NULL;
       insn = DLIST_NEXT (MIR_insn_t, insn)) {
    if (insn->code == MIR_LABEL || new_bb_p) {
      last_lab_insn = insn;
      if (insn->code == MIR_LABEL)
        for (insn = DLIST_NEXT (MIR_insn_t, insn); insn != NULL && insn->code == MIR_LABEL;
             last_lab_insn = insn, insn = DLIST_NEXT (MIR_insn_t, insn))
          ;
      insn = last_lab_insn;
      n_bbs++;
    }
    new_bb_p = MIR_branch_code_p (insn->code) || insn->code == MIR_RET || insn->code == MIR_SWITCH;
  }
  curr_func_item->data = bb_stubs = gen_malloc (gen_ctx, sizeof (struct bb_stub) * n_bbs);
  n_bbs = 0;
  new_bb_p = TRUE;
  for (insn = DLIST_HEAD (MIR_insn_t, curr_func_item->u.func->insns); insn != NULL;
       insn = DLIST_NEXT (MIR_insn_t, insn)) {
    if (insn->code == MIR_LABEL || new_bb_p) {
      if (n_bbs != 0) bb_stubs[n_bbs - 1].last_insn = DLIST_PREV (MIR_insn_t, insn);
      bb_stubs[n_bbs].func_item = curr_func_item;
      bb_stubs[n_bbs].first_insn = insn;
      DLIST_INIT (bb_version_t, bb_stubs[n_bbs].bb_versions);
      last_lab_insn = insn;
      if (insn->code == MIR_LABEL) {
        insn->data = &bb_stubs[n_bbs];
        for (insn = DLIST_NEXT (MIR_insn_t, insn); insn != NULL && insn->code == MIR_LABEL;
             last_lab_insn = insn, insn = DLIST_NEXT (MIR_insn_t, insn))
          insn->data = &bb_stubs[n_bbs];
      }
      insn = last_lab_insn;
      n_bbs++;
    }
    new_bb_p = MIR_branch_code_p (insn->code) || insn->code == MIR_RET || insn->code == MIR_SWITCH;
  }
  bb_stubs[n_bbs - 1].last_insn = DLIST_TAIL (MIR_insn_t, curr_func_item->u.func->insns);
  if (debug_file != NULL) {
    fprintf (debug_file, "BBs for lazy code generation:\n");
    for (size_t i = 0; i < n_bbs; i++) {
      fprintf (debug_file, "  BB%lu:\n", (long unsigned) i);
      for (insn = bb_stubs[i].first_insn;; insn = DLIST_NEXT (MIR_insn_t, insn)) {
        MIR_output_insn (ctx, debug_file, insn, curr_func_item->u.func, TRUE);
        if (insn == bb_stubs[i].last_insn) break;
      }
    }
  }
}

static bb_version_t get_bb_version (gen_ctx_t gen_ctx, bb_stub_t bb_stub, int n_attrs, int *attrs,
                                    int call_p, void **addr) {
  MIR_context_t ctx = gen_ctx->ctx;
  bb_version_t bb_version;

  if ((bb_version = DLIST_HEAD (bb_version_t, bb_stub->bb_versions)) != NULL) {
    VARR_PUSH (target_bb_version_t, target_succ_bb_versions, NULL);
    *addr = bb_version->addr;
    return bb_version;
  }
  bb_version = gen_malloc (gen_ctx, sizeof (struct bb_version));
  target_init_bb_version_data (&bb_version->target_data);
  VARR_PUSH (target_bb_version_t, target_succ_bb_versions,
             call_p ? NULL : &bb_version->target_data);
  bb_version->bb_stub = bb_stub;
  bb_version->n_attrs = 0;
  bb_version->call_p = call_p;
  DLIST_APPEND (bb_version_t, bb_stub->bb_versions, bb_version);
  bb_version->machine_code = NULL;
  *addr = bb_version->addr = _MIR_get_bb_thunk (ctx, bb_version, bb_wrapper);
  return bb_version;
}

#if MIR_PARALLEL_GEN
static void *func_generator (void *arg) {
  func_or_bb_t func_or_bb;
  gen_ctx_t gen_ctx = arg;
  struct all_gen_ctx *all_gen_ctx = gen_ctx->all_gen_ctx;
  MIR_context_t ctx = all_gen_ctx->ctx;
  size_t len;

  for (;;) {
    if (mir_mutex_lock (&queue_mutex)) parallel_error (ctx, "error in mutex lock");
    while (VARR_LENGTH (func_or_bb_t, code_to_generate) <= funcs_start)
      if (mir_cond_wait (&generate_signal, &queue_mutex))
        parallel_error (ctx, "error in cond wait");
    func_or_bb = VARR_GET (func_or_bb_t, code_to_generate, funcs_start);
    if (func_or_bb.u.func_item == NULL) {
      if (mir_mutex_unlock (&queue_mutex)) parallel_error (ctx, "error in mutex unlock");
      break;
    }
    funcs_start++;
    if (funcs_start > 64 && VARR_LENGTH (func_or_bb_t, code_to_generate) < 2 * funcs_start) {
      len = VARR_LENGTH (func_or_bb_t, code_to_generate) - funcs_start;
      memmove (VARR_ADDR (func_or_bb_t, code_to_generate), /* compact */
               VARR_ADDR (func_or_bb_t, code_to_generate) + funcs_start,
               len * sizeof (func_or_bb_t));
      VARR_TRUNC (func_or_bb_t, code_to_generate, len);
      funcs_start = 0;
    }
    gen_ctx->busy_p = TRUE;
    if (mir_mutex_unlock (&queue_mutex)) parallel_error (ctx, "error in mutex unlock");
    if (func_or_bb.func_p) {
      generate_func_code (gen_ctx->ctx, gen_ctx->gen_num, func_or_bb.u.func_item,
                          func_or_bb.full_p);
      if (!func_or_bb.full_p) {
        create_bb_stubs (gen_ctx);
        void *addr;
        bb_version_t bb_version
          = get_bb_version (gen_ctx, &((struct bb_stub *) func_or_bb.u.func_item->data)[0], 0, NULL,
                            TRUE, &addr);
        _MIR_redirect_thunk (ctx, func_or_bb.u.func_item->addr, addr);
#if MIR_PARALLEL_GEN
        if (mir_mutex_lock (&queue_mutex)) parallel_error (ctx, "error in mutex lock");
#endif
        func_or_bb.u.func_item->u.func->machine_code = addr; /* ??? done flag */
#if MIR_PARALLEL_GEN
        if (mir_cond_broadcast (&done_signal)) parallel_error (ctx, "error in cond broadcast");
        if (mir_mutex_unlock (&queue_mutex)) parallel_error (ctx, "error in mutex lock");
#endif
      }
    } else {
      generate_bb_version_machine_code (gen_ctx, func_or_bb.u.bb_version);
    }
    if (mir_mutex_lock (&queue_mutex)) parallel_error (ctx, "error in mutex lock");
    gen_ctx->busy_p = FALSE;
    if (mir_cond_signal (&done_signal)) parallel_error (ctx, "error in cond signal");
    if (mir_mutex_unlock (&queue_mutex)) parallel_error (ctx, "error in mutex unlock");
  }
  return NULL;
}

static void signal_threads_to_finish (struct all_gen_ctx *all_gen_ctx) {
  MIR_context_t ctx = all_gen_ctx->ctx;
  func_or_bb_t func_or_bb;

  if (mir_mutex_lock (&queue_mutex)) parallel_error (ctx, "error in mutex lock");
  funcs_start = 0;
  VARR_TRUNC (func_or_bb_t, code_to_generate, 0);
  VARR_PUSH (func_or_bb_t, code_to_generate, null_func_or_bb); /* flag to finish threads */
  if (mir_cond_broadcast (&generate_signal)) parallel_error (ctx, "error in cond broadcast");
  if (mir_mutex_unlock (&queue_mutex)) parallel_error (ctx, "error in mutex unlock");
}
#endif

void MIR_gen_init (MIR_context_t ctx, int gens_num) {
  struct all_gen_ctx **all_gen_ctx_ptr = all_gen_ctx_loc (ctx), *all_gen_ctx;
  gen_ctx_t gen_ctx;

#if !MIR_PARALLEL_GEN
  gens_num = 1;
#else
  if (gens_num < 1) gens_num = 1;
#endif
  *all_gen_ctx_ptr = all_gen_ctx
    = gen_malloc (NULL, sizeof (struct all_gen_ctx) + sizeof (struct gen_ctx) * (gens_num - 1));
  all_gen_ctx->ctx = ctx;
  all_gen_ctx->gens_num = gens_num;
#if MIR_PARALLEL_GEN
  /* Create threads, mutex, and conditional for generators [1, gens_num): */
  funcs_start = 0;
  VARR_CREATE (func_or_bb_t, code_to_generate, 0);
  if (mir_mutex_init (&queue_mutex, NULL) != 0) {
    (*MIR_get_error_func (ctx)) (MIR_parallel_error, "can not create a generator thread lock");
  } else if (mir_cond_init (&generate_signal, NULL) != 0) {
    mir_mutex_destroy (&queue_mutex);
    (*MIR_get_error_func (ctx)) (MIR_parallel_error, "can not create a generator thread signal");
  } else if (mir_cond_init (&done_signal, NULL) != 0) {
    mir_cond_destroy (&generate_signal);
    mir_mutex_destroy (&queue_mutex);
    (*MIR_get_error_func (ctx)) (MIR_parallel_error, "can not create a generator thread signal");
  } else {
    for (int i = 0; i < gens_num; i++) {
      gen_ctx = &all_gen_ctx->gen_ctx[i];
      gen_ctx->busy_p = FALSE;
      gen_ctx->gen_num = i;
      gen_ctx->all_gen_ctx = all_gen_ctx;
      if (mir_thread_create (&gen_ctx->gen_thread, NULL, func_generator, gen_ctx) != 0) {
        signal_threads_to_finish (all_gen_ctx);
        for (int j = 0; j < i; j++) mir_thread_join (all_gen_ctx->gen_ctx[j].gen_thread, NULL);
        mir_cond_destroy (&done_signal);
        mir_cond_destroy (&generate_signal);
        mir_mutex_destroy (&queue_mutex);
        (*MIR_get_error_func (ctx)) (MIR_parallel_error, "can not create a generator thread");
      }
    }
  }
#endif
  for (int n = 0; n < gens_num; n++) {
    gen_ctx = &all_gen_ctx->gen_ctx[n];
#if !MIR_PARALLEL_GEN
    gen_ctx->all_gen_ctx = all_gen_ctx;
    gen_ctx->gen_num = n;
#endif
    gen_ctx->ctx = ctx;
    optimize_level = 2;
    gen_ctx->target_ctx = NULL;
    gen_ctx->data_flow_ctx = NULL;
    gen_ctx->gvn_ctx = NULL;
    gen_ctx->ccp_ctx = NULL;
    gen_ctx->lr_ctx = NULL;
    gen_ctx->ra_ctx = NULL;
    gen_ctx->selection_ctx = NULL;
#if !MIR_NO_GEN_DEBUG
    debug_file = NULL;
    debug_level = 100;
#endif
    VARR_CREATE (bb_insn_t, dead_bb_insns, 16);
    VARR_CREATE (loop_node_t, loop_nodes, 32);
    VARR_CREATE (loop_node_t, queue_nodes, 32);
    VARR_CREATE (loop_node_t, loop_entries, 16);
    VARR_CREATE (target_bb_version_t, target_succ_bb_versions, 16);
    VARR_CREATE (void_ptr_t, succ_bb_addrs, 16);
    init_dead_vars (gen_ctx);
    init_data_flow (gen_ctx);
    init_ssa (gen_ctx);
    init_gvn (gen_ctx);
    init_ccp (gen_ctx);
    temp_bitmap = bitmap_create2 (DEFAULT_INIT_BITMAP_BITS_NUM);
    temp_bitmap2 = bitmap_create2 (DEFAULT_INIT_BITMAP_BITS_NUM);
    init_live_ranges (gen_ctx);
    init_ra (gen_ctx);
    init_selection (gen_ctx);
    target_init (gen_ctx);
    max_int_hard_regs = max_fp_hard_regs = 0;
    for (int i = 0; i <= MAX_HARD_REG; i++) {
      if (target_fixed_hard_reg_p (i)) continue;
      target_hard_reg_type_ok_p (i, MIR_T_I32) ? max_int_hard_regs++ : max_fp_hard_regs++;
    }
    for (MIR_type_t type = MIR_T_I8; type < MIR_T_BOUND; type++) {
      call_used_hard_regs[type] = bitmap_create2 (MAX_HARD_REG + 1);
      for (int i = 0; i <= MAX_HARD_REG; i++) {
        /* We need call_used_hard_regs even for fixed regs in combine. */
        if (target_call_used_hard_reg_p (i, type)) bitmap_set_bit_p (call_used_hard_regs[type], i);
      }
    }
    insn_to_consider = bitmap_create2 (1024);
    func_used_hard_regs = bitmap_create2 (MAX_HARD_REG + 1);
    bb_wrapper = _MIR_get_bb_wrapper (ctx, gen_ctx, bb_version_generator);
  }
  all_gen_ctx->overall_bbs_num = all_gen_ctx->overall_gen_bbs_num = 0;
}

void MIR_gen_finish (MIR_context_t ctx) {
  struct all_gen_ctx **all_gen_ctx_ptr = all_gen_ctx_loc (ctx), *all_gen_ctx = *all_gen_ctx_ptr;
  gen_ctx_t gen_ctx;

#if MIR_PARALLEL_GEN
  signal_threads_to_finish (all_gen_ctx);
  for (int i = 0; i < all_gen_ctx->gens_num; i++)
    mir_thread_join (all_gen_ctx->gen_ctx[i].gen_thread, NULL);
  if (mir_mutex_destroy (&queue_mutex) != 0 || mir_cond_destroy (&generate_signal) != 0
      || mir_cond_destroy (&done_signal) != 0) {  // ???
    (*MIR_get_error_func (all_gen_ctx->ctx)) (MIR_parallel_error,
                                              "can not destroy generator mutex  or signals");
  }
  VARR_DESTROY (func_or_bb_t, code_to_generate);
#endif
  for (int i = 0; i < all_gen_ctx->gens_num; i++) {
    gen_ctx = &all_gen_ctx->gen_ctx[i];
    finish_data_flow (gen_ctx);
    finish_ssa (gen_ctx);
    finish_gvn (gen_ctx);
    finish_ccp (gen_ctx);
    bitmap_destroy (temp_bitmap);
    bitmap_destroy (temp_bitmap2);
    finish_live_ranges (gen_ctx);
    finish_ra (gen_ctx);
    finish_selection (gen_ctx);
    for (MIR_type_t type = MIR_T_I8; type < MIR_T_BOUND; type++)
      bitmap_destroy (call_used_hard_regs[type]);
    bitmap_destroy (insn_to_consider);
    bitmap_destroy (func_used_hard_regs);
    target_finish (gen_ctx);
    finish_dead_vars (gen_ctx);
    free (gen_ctx->data_flow_ctx);
    VARR_DESTROY (bb_insn_t, dead_bb_insns);
    VARR_DESTROY (loop_node_t, loop_nodes);
    VARR_DESTROY (loop_node_t, queue_nodes);
    VARR_DESTROY (loop_node_t, loop_entries);
    VARR_DESTROY (target_bb_version_t, target_succ_bb_versions);
    VARR_DESTROY (void_ptr_t, succ_bb_addrs);
  }
  if (collect_bb_stat_p)
    fprintf (stderr, "Overall bbs num = %llu, generated bbs num = %llu\n",
             all_gen_ctx->overall_bbs_num, all_gen_ctx->overall_gen_bbs_num);
  free (all_gen_ctx);
  *all_gen_ctx_ptr = NULL;
}

void MIR_set_gen_interface (MIR_context_t ctx, MIR_item_t func_item) {
  if (func_item == NULL) return; /* finish setting interfaces */
  MIR_gen (ctx, 0, func_item);
}

void MIR_set_parallel_gen_interface (MIR_context_t ctx, MIR_item_t func_item) {
#if !MIR_PARALLEL_GEN
  if (func_item == NULL) return; /* finish setting interfaces */
  MIR_gen (ctx, 0, func_item);
#else
  struct all_gen_ctx *all_gen_ctx = *all_gen_ctx_loc (ctx);
  func_or_bb_t func_or_bb;

  if (func_item == NULL) { /* finish setting interfaces */
    size_t i;
    if (mir_mutex_lock (&queue_mutex)) parallel_error (ctx, "error in mutex lock");
    func_or_bb.func_p = func_or_bb.full_p = TRUE;
    func_or_bb.u.func_item = NULL;
    VARR_PUSH (func_or_bb_t, code_to_generate, func_or_bb);
    for (;;) {
      for (i = 0; i < all_gen_ctx->gens_num; i++)
        if (all_gen_ctx->gen_ctx[i].busy_p) break;
      if (VARR_LENGTH (func_or_bb_t, code_to_generate) <= funcs_start + 1
          && i >= all_gen_ctx->gens_num)
        break; /* nothing to generate and nothing is being generated */
      if (mir_cond_wait (&done_signal, &queue_mutex)) parallel_error (ctx, "error in cond wait");
    }
    if (mir_mutex_unlock (&queue_mutex)) parallel_error (ctx, "error in mutex unlock");
  } else {
    if (mir_mutex_lock (&queue_mutex)) parallel_error (ctx, "error in mutex lock");
    func_or_bb.func_p = func_or_bb.full_p = TRUE;
    func_or_bb.u.func_item = func_item;
    VARR_PUSH (func_or_bb_t, code_to_generate, func_or_bb);
    if (mir_cond_broadcast (&generate_signal)) parallel_error (ctx, "error in cond broadcast");
    if (mir_mutex_unlock (&queue_mutex)) parallel_error (ctx, "error in mutex unlock");
  }
#endif
}

/* Lazy func generation is done right away. */
static void generate_func_and_redirect (MIR_context_t ctx, MIR_item_t func_item, int full_p) {
#if !MIR_PARALLEL_GEN
  generate_func_code (ctx, 0, func_item, full_p);
  if (!full_p) {
    struct all_gen_ctx *all_gen_ctx = *all_gen_ctx_loc (ctx);
    gen_ctx_t gen_ctx = &all_gen_ctx->gen_ctx[0];
    void *addr;

    create_bb_stubs (gen_ctx);
    (void) get_bb_version (gen_ctx, &((struct bb_stub *) func_item->data)[0], 0, NULL, TRUE, &addr);
    _MIR_redirect_thunk (ctx, func_item->addr, addr);
  }
#else
  struct all_gen_ctx *all_gen_ctx = *all_gen_ctx_loc (ctx);
  MIR_func_t func = func_item->u.func;
  func_or_bb_t func_or_bb;

  if (mir_mutex_lock (&queue_mutex)) parallel_error (ctx, "error in mutex lock");
  func_or_bb.func_p = TRUE;
  func_or_bb.full_p = full_p;
  func_or_bb.u.func_item = func_item;
  VARR_PUSH (func_or_bb_t, code_to_generate, func_or_bb);
  if (mir_cond_broadcast (&generate_signal)) parallel_error (ctx, "error in cond broadcast");
  if (mir_mutex_unlock (&queue_mutex)) parallel_error (ctx, "error in mutex unlock");
  if (mir_mutex_lock (&queue_mutex)) parallel_error (ctx, "error in mutex lock");
  for (;;) {
    if (func->machine_code != NULL) break;
    if (mir_cond_wait (&done_signal, &queue_mutex)) parallel_error (ctx, "error in cond wait");
  }
  if (mir_mutex_unlock (&queue_mutex)) parallel_error (ctx, "error in mutex unlock");
#endif
}

static void *generate_func_and_redirect_to_func_code (MIR_context_t ctx, MIR_item_t func_item) {
  generate_func_and_redirect (ctx, func_item, TRUE);
  return func_item->u.func->machine_code;
}

void MIR_set_lazy_gen_interface (MIR_context_t ctx, MIR_item_t func_item) {
  void *addr;

  if (func_item == NULL) return;
  addr = _MIR_get_wrapper (ctx, func_item, generate_func_and_redirect_to_func_code);
  _MIR_redirect_thunk (ctx, func_item->addr, addr);
}

static void generate_bb_version_machine_code (gen_ctx_t gen_ctx, bb_version_t bb_version) {
  MIR_context_t ctx = gen_ctx->ctx;
  struct all_gen_ctx *all_gen_ctx = *all_gen_ctx_loc (ctx);
  bb_stub_t branch_bb_stub, bb_stub = bb_version->bb_stub;
  MIR_insn_t curr_insn, last_insn = bb_stub->last_insn;
  void *addr;
  uint8_t *code;
  size_t code_len;

  VARR_TRUNC (target_bb_version_t, target_succ_bb_versions, 0);
  target_bb_translate_start (gen_ctx);
  for (curr_insn = bb_stub->first_insn;; curr_insn = DLIST_NEXT (MIR_insn_t, curr_insn)) {
    if (MIR_branch_code_p (curr_insn->code) || curr_insn->code == MIR_SWITCH) break;
    target_bb_insn_translate (gen_ctx, curr_insn, NULL);
    if (curr_insn == last_insn) break;
  }
  VARR_TRUNC (void_ptr_t, succ_bb_addrs, 0);
  if (curr_insn->code == MIR_SWITCH) {
    for (size_t i = 1; i < curr_insn->nops; i++) {
      branch_bb_stub = curr_insn->ops[i].u.label->data;
      (void) get_bb_version (gen_ctx, branch_bb_stub, 0, NULL, FALSE, &addr);
      VARR_PUSH (void_ptr_t, succ_bb_addrs, addr);
    }
    target_bb_insn_translate (gen_ctx, curr_insn, VARR_ADDR (void_ptr_t, succ_bb_addrs));
  } else if (MIR_branch_code_p (curr_insn->code)) {  // ??? generate branch
    branch_bb_stub = curr_insn->ops[0].u.label->data;
    (void) get_bb_version (gen_ctx, branch_bb_stub, 0, NULL, FALSE, &addr);
    VARR_PUSH (void_ptr_t, succ_bb_addrs, addr);
    target_bb_insn_translate (gen_ctx, curr_insn, VARR_ADDR (void_ptr_t, succ_bb_addrs));
  }
  if (curr_insn->code != MIR_JMP && curr_insn->code != MIR_SWITCH && curr_insn->code != MIR_RET) {
    VARR_TRUNC (void_ptr_t, succ_bb_addrs, 0);
    (void) get_bb_version (gen_ctx, bb_stub + 1, 0, NULL, FALSE, &addr);
    VARR_PUSH (void_ptr_t, succ_bb_addrs, addr);
    target_output_jump (gen_ctx, VARR_ADDR (void_ptr_t, succ_bb_addrs));
  }
  code = target_bb_translate_finish (gen_ctx, &code_len);
  addr = _MIR_publish_code (ctx, code, code_len);
  target_bb_rebase (gen_ctx, addr);
  target_setup_succ_bb_version_data (gen_ctx, addr);
  DEBUG ({
    _MIR_dump_code (NULL, 0, addr, code_len);
    fprintf (debug_file, "BB code size = %lu:\n", (unsigned long) code_len);
  });
  target_redirect_bb_origin_branch (gen_ctx, &bb_version->target_data, addr);
  _MIR_replace_bb_thunk (ctx, bb_version->addr, addr);
  bb_version->addr = addr;
#if MIR_PARALLEL_GEN
  if (mir_mutex_lock (&queue_mutex)) parallel_error (ctx, "error in mutex lock");
#endif
  all_gen_ctx->overall_gen_bbs_num++;
  bb_version->machine_code = addr;
#if MIR_PARALLEL_GEN
  if (mir_cond_broadcast (&done_signal)) parallel_error (ctx, "error in cond broadcast");
  if (mir_mutex_unlock (&queue_mutex)) parallel_error (ctx, "error in mutex lock");
#endif
}

static void *bb_version_generator (gen_ctx_t gen_ctx, bb_version_t bb_version) {
#if !MIR_PARALLEL_GEN
  generate_bb_version_machine_code (gen_ctx, bb_version);
#else
  MIR_context_t ctx = gen_ctx->ctx;
  struct all_gen_ctx *all_gen_ctx = *all_gen_ctx_loc (ctx);
  func_or_bb_t func_or_bb;

  func_or_bb.func_p = FALSE;
  func_or_bb.u.bb_version = bb_version;
  if (mir_mutex_lock (&queue_mutex)) parallel_error (ctx, "error in mutex lock");
  VARR_PUSH (func_or_bb_t, code_to_generate, func_or_bb);
  if (mir_cond_broadcast (&generate_signal)) parallel_error (ctx, "error in cond broadcast");
  if (mir_mutex_unlock (&queue_mutex)) parallel_error (ctx, "error in mutex unlock");
  if (mir_mutex_lock (&queue_mutex)) parallel_error (ctx, "error in mutex lock");
  for (;;) {
    if (bb_version->machine_code != NULL) break;
    if (mir_cond_wait (&done_signal, &queue_mutex)) parallel_error (ctx, "error in cond wait");
  }
  if (mir_mutex_unlock (&queue_mutex)) parallel_error (ctx, "error in mutex unlock");
#endif
  return bb_version->machine_code;
}

/* attrs ignored ??? implement versions */
static void *generate_func_and_redirect_to_bb_gen (MIR_context_t ctx, MIR_item_t func_item) {
  generate_func_and_redirect (ctx, func_item, FALSE);
  return func_item->addr;
}

void MIR_set_lazy_bb_gen_interface (MIR_context_t ctx, MIR_item_t func_item) {
  void *addr;

  if (func_item == NULL) return; /* finish setting interfaces */
  addr = _MIR_get_wrapper (ctx, func_item, generate_func_and_redirect_to_bb_gen);
  _MIR_redirect_thunk (ctx, func_item->addr, addr);
}

/* Local Variables:                */
/* mode: c                         */
/* page-delimiter: "/\\* New Page" */
/* End:                            */<|MERGE_RESOLUTION|>--- conflicted
+++ resolved
@@ -5403,12 +5403,8 @@
   _MIR_duplicate_func_insns (ctx, func_item);
   curr_cfg = func_item->data = gen_malloc (gen_ctx, sizeof (struct func_cfg));
   build_func_cfg (gen_ctx);
-<<<<<<< HEAD
   bbs_num = curr_bb_index;
-  DEBUG ({
-=======
   DEBUG (2, {
->>>>>>> db172b31
     fprintf (debug_file, "+++++++++++++MIR after building CFG:\n");
     print_CFG (gen_ctx, TRUE, FALSE, TRUE, FALSE, NULL);
   });
@@ -5522,8 +5518,7 @@
 #if MIR_GEN_CALL_TRACE
     func_item->u.func->call_addr = _MIR_get_wrapper (ctx, func_item, print_and_execute_wrapper);
 #endif
-<<<<<<< HEAD
-    DEBUG ({
+    DEBUG (2, {
       _MIR_dump_code (NULL, gen_ctx->gen_num, machine_code, code_len);
       fprintf (debug_file, "code size = %lu:\n", (unsigned long) code_len);
     });
@@ -5543,18 +5538,7 @@
 #endif
   }
   if (!machine_code_p) return NULL;
-  DEBUG ({
-=======
-  DEBUG (2, {
-    _MIR_dump_code (NULL, gen_ctx->gen_num, machine_code, code_len);
-    fprintf (debug_file, "code size = %lu:\n", (unsigned long) code_len);
-  });
-  _MIR_redirect_thunk (ctx, func_item->addr, func_item->u.func->call_addr);
-  destroy_func_live_ranges (gen_ctx);
-  if (optimize_level != 0) destroy_loop_tree (gen_ctx, curr_cfg->root_loop_node);
-  destroy_func_cfg (gen_ctx);
   DEBUG (0, {
->>>>>>> db172b31
     fprintf (debug_file,
              "  Code generation for %s: %lu MIR insns (addr=%llx, len=%lu) -- time %.2f ms\n",
              MIR_item_name (ctx, func_item),
